--- conflicted
+++ resolved
@@ -1,21 +1,17 @@
-{
-    "editor.formatOnSave": false,
-<<<<<<< HEAD
-    "editor.formatOnPaste": true,
-=======
-    "editor.formatOnPaste": false,
->>>>>>> 5e26b007
-    "java.configuration.updateBuildConfiguration": "automatic",
-    "java.format.enabled": true,
-    "files.exclude": {
-        "**/.git": true,
-        "**/.svn": true,
-        "**/.hg": true,
-        "**/CVS": true,
-        "**/.DS_Store": true,
-        "bin/": true,
-        "**/.classpath": true,
-        "**/.project": true,
-        "**/.factorypath": true
-    }
-}
+{
+    "editor.formatOnSave": false,
+    "editor.formatOnPaste": false,
+    "java.configuration.updateBuildConfiguration": "automatic",
+    "java.format.enabled": true,
+    "files.exclude": {
+        "**/.git": true,
+        "**/.svn": true,
+        "**/.hg": true,
+        "**/CVS": true,
+        "**/.DS_Store": true,
+        "bin/": true,
+        "**/.classpath": true,
+        "**/.project": true,
+        "**/.factorypath": true
+    }
+}