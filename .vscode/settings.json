--- conflicted
+++ resolved
@@ -1,34 +1,17 @@
-{
-<<<<<<< HEAD
-  "java.configuration.updateBuildConfiguration": "automatic",
-  "files.exclude": {
-    "**/.git": true,
-    "**/.svn": true,
-    "**/.hg": true,
-    "**/CVS": true,
-    "**/.DS_Store": true,
-    "bin/": true,
-    "**/.classpath": true,
-    "**/.project": true,
-    "**/.settings": true,
-    "**/.factorypath": true
-  },
-  "editor.formatOnSave": false
-=======
-    "editor.formatOnSave": true,
-    "editor.formatOnPaste": true,
-    "java.configuration.updateBuildConfiguration": "automatic",
-    "java.format.enabled": true,
-    "files.exclude": {
-        "**/.git": true,
-        "**/.svn": true,
-        "**/.hg": true,
-        "**/CVS": true,
-        "**/.DS_Store": true,
-        "bin/": true,
-        "**/.classpath": true,
-        "**/.project": true,
-        "**/.factorypath": true
-    }
->>>>>>> 7b9b1132
-}
+{
+  "editor.formatOnSave": true,
+  "editor.formatOnPaste": true,
+  "java.configuration.updateBuildConfiguration": "automatic",
+  "java.format.enabled": true,
+  "files.exclude": {
+    "**/.git": true,
+    "**/.svn": true,
+    "**/.hg": true,
+    "**/CVS": true,
+    "**/.DS_Store": true,
+    "bin/": true,
+    "**/.classpath": true,
+    "**/.project": true,
+    "**/.factorypath": true
+  }
+}