--- conflicted
+++ resolved
@@ -1,7 +1,4 @@
-<<<<<<< HEAD
-=======
-/*package com.spartronics4915.frc2020.subsystems;
->>>>>>> 5f1a4e9d
+// package com.spartronics4915.frc2020.subsystems;
 
 // package com.spartronics4915.frc2020.subsystems;
 
@@ -11,43 +8,28 @@
 // import com.spartronics4915.frc2020.commands.ClimberCommands;
 // import com.spartronics4915.lib.hardware.motors.SpartronicsSimulatedMotor;
 
-<<<<<<< HEAD
-// import org.junit.jupiter.api.Test;
-
+// import edu.wpi.first.hal.HAL;
 // import edu.wpi.first.hal.sim.DriverStationSim;
 
 // public class TestClimber
 // {
+//     static
+//     {
+//         HAL.initialize(0, 0);
+//     }
+
 //     @Test
 //     public void testExtend()
 //     {
 //         var commandToRun = new ClimberCommands().new WinchPrimary(new Climber());
-=======
-import edu.wpi.first.hal.HAL;
-import edu.wpi.first.hal.sim.DriverStationSim;
 
-public class TestClimber
-{
-    static
-    {
-        HAL.initialize(0, 0);
-    }
-
-    @Test
-    public void testExtend()
-    {
-        var commandToRun = new ClimberCommands().new WinchPrimary(new Climber());
-
-        var sim = new DriverStationSim();
-        sim.setAutonomous(false);
-        sim.setEnabled(true);
->>>>>>> 5f1a4e9d
+//         var sim = new DriverStationSim();
+//         sim.setAutonomous(false);
+//         sim.setEnabled(true);
 
 //         var sim = new DriverStationSim();
 //         // sim.setAutonomous(false);
 //         // sim.setEnabled(true);
-
-//         commandToRun.schedule();
 
 //         var simmedMotor = SpartronicsSimulatedMotor.getFromId(6);
 //         assertTrue(commandToRun.isScheduled());
