--- conflicted
+++ resolved
@@ -128,16 +128,10 @@
         public static final double kTurretD = 0.002;
 
         // Vals for interpolating lookup table, Distance units is in feet
-<<<<<<< HEAD
-        public static final double[] kDistanceTable = new double[]{9.8425, 9.8425};
-        public static final double[] kAngleTable = new double[]{16.0, 16.0};
-        public static final double[] kRPSTable = new double[]{38.0, 38.0};
-=======
         // Last three are good
         public static final double[] kDistanceTable = new double[]{80.0, 118.11, 157.48, 177.165, 196.85, 240.0, 310.0};
         public static final double[] kAngleTable =    new double[]{6.0,  16.0,   20.0,   19.0,    24.0,   25.0,  28.0};
         public static final double[] kRPSTable =      new double[]{33.5, 38.0,   41.0,   41.0,    45.0,   49.0,  60.0};
->>>>>>> 8fd0a5e6
         public static final int kLookupTableSize = kDistanceTable.length;
 
         /** RPS */
