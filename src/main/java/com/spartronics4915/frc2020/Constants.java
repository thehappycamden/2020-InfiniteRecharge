package com.spartronics4915.frc2020;

import java.io.IOException;
import java.nio.file.FileSystems;
import java.nio.file.Files;
import java.nio.file.Path;

import com.revrobotics.ColorMatch;
import com.spartronics4915.lib.hardware.motors.SensorModel;
import com.spartronics4915.lib.hardware.motors.SpartronicsMax;
import com.spartronics4915.lib.hardware.motors.SpartronicsMotor;
import com.spartronics4915.lib.hardware.motors.SpartronicsSRX;
import com.spartronics4915.lib.math.twodim.geometry.Pose2d;
import com.spartronics4915.lib.math.twodim.geometry.Rotation2d;
import com.spartronics4915.lib.util.Logger;
import com.spartronics4915.lib.util.TriFunction;

import edu.wpi.first.wpilibj.util.Color;
import edu.wpi.first.wpilibj.util.Units;

public final class Constants
{
    public static String sConfig;
    static  // check our machine id so subsystems can support multiple configs
    {
        sConfig = "default";
        Path machineIDPath = FileSystems.getDefault().getPath(System.getProperty("user.home"),
            "machineid");
        try
        {
            sConfig = Files.readString(machineIDPath).trim().toLowerCase();
        }
        catch (IOException e)
        {
        }
        Logger.notice("Running on " + sConfig + " constants");
    }

    public static final class Climber
    {
        public static final int kLiftMotorId = 5;
        public static final int kWinchMotorId = 6;
        public static final double kExtendSpeed = 1.0; // XXX: test
        public static final double kWinchSpeed = -0.85; // XXX: test
        public static final double kRetractSpeed = -1.0; // XXX: test
        public static final double kReverseWinchSpeed = 1.0; // XXX: test
        public static final double kStallThreshold = 90.0; // FIXME: stand-in value
        public static final double kSecondaryStallThreshold = 5.0;
        public static final double kTimerExtenderMin = 3.0; // FIXME: stand-in values
        public static final double kTimerExtenderMax = 5.0;
        public static final boolean kStalled = true; // XXX: test
    }

    public static final class Indexer
    {
        public static final class Spinner
        {
            public static final int kMotorId = 9;
            public static final double kVelocityP = 0; // FIXME: stand-in values
            public static final double kVelocityD = 0;
            public static final double kPositionP = 0.005;
            public static final double kPositionD = 0;
            public static final double kConversionRatio = 1.0 / (187.0/20.0*9.0);
            public static final double kMaxVelocity = 1;
            public static final double kMaxAcceleration = 0.5;
            public static final double kStallThreshold = 90.0; // FIXME: stand-in values

            /** Degrees */
            public static final double kPositionTolerance = 2.0;
        }

        public static final class Loader
        {
            public static final int kMotorId = 10;
            public static final double kVelocityP = 1; // FIXME: stand-in values
            public static final double kVelocityD = 1;
            public static final double kConversionRatio = 1;
            public static final double kSpeed = 0.8;
        }
        public static final class Transfer
        {
            public static final int kMotorId = 11;
            public static final double kConversionRatio = 1;
            public static final double kSpeed = -1.0;
        }

        public static final int kLimitSwitchId = 8; // Digital
        public static final int kSlotProxSensorId = 4; // Digital
        public static final int kIntakeSensorId = 5; // Digital
    }

    public static final class Intake
    {
        public static final int kHarvestMotorId = 12;
        public static final int kProximitySensorId = 5; // Digital

        public static final double kHarvestSpeed = 0.5; // XXX: test
        public static final double kEjectSpeed = -0.5;  // XXX: test
    }

    public static final class Launcher
    {
        public static final int kFlywheelMasterId = 7; // CHANGE TO 7
        public static final int kFlywheelFollowerId = -1; // Solid brass
        public static final int kAngleAdjusterMasterId = 0; // PWM
        public static final int kAngleAdjusterFollowerId = 1; // PWM
        public static final int kTurretId = 8;
        public static final int kTurretPotentiometerId = 0; // Analog

        // XXX: consider whether to adopt CamToField2020, we currently have 
        // competing implementations.
        public static final Pose2d kRobotToTurret = new Pose2d(Units.inchesToMeters(-3.72), 
                                                    Units.inchesToMeters(5.264), 
                                                    Rotation2d.fromDegrees(180.0));
    
        // https://docs.wpilib.org/en/latest/docs/software/advanced-control/controllers/feedforward.html#simplemotorfeedforward
        public static final double kP = 0.05;
        public static final double kS = 0.0286; // 0.0654;
        public static final double kV = 7.86; // 7.18;
        public static final double kA = 5.16;

        public static final double kTurretP = 0.1;
        public static final double kTurretI = 0;
        public static final double kTurretD = 0.002;

        // Vals for interpolating lookup table, Distance units is in feet
        public static final double[] kDistanceTable = new double[]{3.0, 4.0, 4.5, 5.0};
        public static final double[] kAngleTable = new double[]{16.0, 20.0, 19.0, 24.0};
        public static final double[] kRPSTable = new double[]{38.0, 41.5, 41.0, 45.0};
        public static final int kLookupTableSize = kDistanceTable.length;

        /** RPS */
        public static final double kFlywheelVelocityTolerance = 1.0;
        public static final double kMaxRPS = 90.0; // Reasonable guess
        public static final double kMaxAngleDegrees = 30;
        public static final Rotation2d kMaxAngle = Rotation2d.fromDegrees(30.0);

        public static Pose2d goalLocation = null;
        //unit is feet
        public static final double MaxShootingDistance = 100;// FIXME: Figure out max distance
        //unit is feet
        public static final double MinShootingDistance = 0;// FIXME: Figure out min distance
        public static double kTurretStallAmps = 2.0;//Stand in Value
    }

    public static final class OI
    {
        public static final int kJoystickId = 0;
        public static final int kButtonBoardId = 1;
    }

    public static final class PanelRotator
    {
        public static final int kLimitSwitchDownId = 6;
        public static final int kOpticalFlagUpId = 7;
        public static final int kSpinMotorId = 13;
        public static final int kRaiseMotorId = 14;

        public static final double kRaiseSpeed = -0.25;
        public static final double kLowerSpeed = 0.25;
        public static final double kSpinSpeed = 0.5; // XXX: test
        public static final double kConfidenceMinimum = 0.3; // FIXME: almost certainly incorrect

        public static final Color kRedTarget = ColorMatch.makeColor(0.561, 0.232, 0.114); // XXX: test these values in a variety of conditions
        public static final Color kGreenTarget = ColorMatch.makeColor(0.197, 0.561, 0.240);
        public static final Color kBlueTarget = ColorMatch.makeColor(0.143, 0.427, 0.429);
        public static final Color kYellowTarget = ColorMatch.makeColor(0.361, 0.524, 0.113);
    }

    public static final class Drive
    {
        public static final TriFunction<Integer, SensorModel, Integer, SpartronicsMotor> kDriveMotorConstructor;

        public static final boolean kRightOutputInverted;
        public static final boolean kRightFollowerOutputInverted;
        public static final boolean kLeftOutputInverted;
        public static final boolean kLeftFollowerOutputInverted;

        public static final int kRightDriveMaster = 1;
        public static final int kRightDriveFollower = 2;
        public static final int kLeftDriveMaster = 3;
        public static final int kLeftDriveFollower = 4;

        public static final double kWheelDiameter;
        public static final double kTrackWidthMeters;
        public static final double kScrubFactor;
        public static final double kNativeUnitsPerRevolution;
        public static final double kSlowModeMultiplier;

        public static final double kRobotMassKg = 1;
        public static final double kMoi = 1;

        public static final double kP = 0.01;

        // TODO: characterize
        public static final double kRightS;
        public static final double kRightV;
        public static final double kRightA;

        public static final double kLeftS;
        public static final double kLeftV;
        public static final double kLeftA;

        public static final int kPigeonId;

        // Initialize blank fields that are robot-specific here
        static
        {
            switch (sConfig)
            {
                case "test chassis":
                    kTrackWidthMeters = Units.inchesToMeters(23.75);
                    kScrubFactor = 1.063;
                    kLeftS = 0.6995;
                    kLeftV = 0.2066;
                    kLeftA = 0.0107;
                    kRightS = 0.6815;
                    kRightV = 0.2194;
                    kRightA = 0.0340;
                    kWheelDiameter = Units.inchesToMeters(6);
                    kNativeUnitsPerRevolution = 1440.0;
                    kSlowModeMultiplier = 0.5;
                    kLeftOutputInverted = true;
                    kLeftFollowerOutputInverted = false;
                    kRightOutputInverted = true;
                    kRightFollowerOutputInverted = false;

                    kPigeonId = -1;
                    kDriveMotorConstructor = SpartronicsSRX::makeMotor;
                    break;
                default:
                    kTrackWidthMeters = 26.75;
                    kWheelDiameter = Units.inchesToMeters(8);
                    kScrubFactor = 1;
                    kLeftS = 0.241;
                    kLeftV = 0.204;
                    kLeftA = 0.0237;
                    kRightS = 0.243;
                    kRightV = 0.204;
                    kRightA = 0.0261;
                    kNativeUnitsPerRevolution = 10.71;
<<<<<<< HEAD
                    kLeftOutputInverted = false;
                    kLeftFollowerOutputInverted = false;
                    kRightOutputInverted = true;
                    kRightFollowerOutputInverted = true;
=======
                    kSlowModeMultiplier = 0.5;
                    kLeftOutputInverted = true;
                    kLeftFollowerOutputInverted = true;
                    kRightOutputInverted = false;
                    kRightFollowerOutputInverted = false;
>>>>>>> e91a4216

                    kPigeonId = 1;
                    kDriveMotorConstructor = SpartronicsMax::makeMotor;
                    break;
            }
        }
    }

    public static final class Trajectory
    {
        public static final double kStartVelocityMetersPerSec = 0;
        public static final double kEndVelocityMetersPerSec = 0;
        public static final double kMaxVelocityMetersPerSec = 1;
        public static final double kMaxAccelerationMeterPerSecSq = .1;

        public static final Pose2d kStartPointLeft = new Pose2d(Units.inchesToMeters(508),
            Units.inchesToMeters(138), Rotation2d.fromDegrees(180));
        public static final Pose2d kStartPointMiddle = new Pose2d(Units.inchesToMeters(508),
            Units.inchesToMeters(-65), Rotation2d.fromDegrees(180));
        public static final Pose2d kStartPointRight = new Pose2d(Units.inchesToMeters(508),
            Units.inchesToMeters(-138), Rotation2d.fromDegrees(180));
    }

    public static final class Estimator
    {
        // XXX: consider whether to adopt CamToField2020, we currently
        //  have competing implementations. 
        // If new measurements for Vision or Turret mounting are obtained,
        // please also update CoordSysMgr20202.java.
        public static final double kMeasurementCovariance = 0.001;
        public static final Pose2d kSlamraToRobot = new Pose2d(Units.inchesToMeters(-6.4375), 
                                                            Units.inchesToMeters(10.625), 
                                                            Rotation2d.fromDegrees(90));
    }

    public static final class Vision
    {
        /* Camera+mount geometry is located in CamToField2020.java */

        /* Raspi/Vision server status on /Vision namespace ------------------*/
        public static final String kTurretTargetTable = "/Vision/Target";
        public static final String kTargetResultKey = "/Vision/Target/Result"; /* from raspi */

        /* Vision subsystem status under /SmartDashboard/Vision namespace ----*/
        public static final String kPoseEstimateKey = "PoseEstimate";
        public static final String kPoseErrorKey = "PoseError";
        public static final String kPoseLatencyKey = "Latency";
        public static final String kOurGoalEstimateKey = "OurGoal";
        public static final String kTheirGoalEstimateKey = "OpponentGoal";
        public static final String kStatusKey = "Status";
        public static final String kLEDRelayKey = "LEDRelay";

        public static final double kGoalHeight = 8*12 + 2.25; // 98.25in

        // We assume here that the robot odometry is alliance-sensitive.
        // When we're on the Blue alliance, coords are
        //      [0, xsize] x [yhalfsize, -yhalfsize]
        // When we're on the Red alliance, coords are
        //      [xsize, 0] x [-yhalfsize, yhalfsize]
        // Given this behavior, we characterize Goals in our-alliance-relative
        // terms.
        public static final double[] kOpponentGoalCoords = {0, 67.5, kGoalHeight};
        public static final double[] kAllianceGoalCoords = {628, -67.5, kGoalHeight};

        public static final int kLEDRelayPin = 0; // Relay, not DIO pin!!!
    }
}<|MERGE_RESOLUTION|>--- conflicted
+++ resolved
@@ -239,18 +239,11 @@
                     kRightV = 0.204;
                     kRightA = 0.0261;
                     kNativeUnitsPerRevolution = 10.71;
-<<<<<<< HEAD
+                    kSlowModeMultiplier = 0.5;
                     kLeftOutputInverted = false;
                     kLeftFollowerOutputInverted = false;
                     kRightOutputInverted = true;
                     kRightFollowerOutputInverted = true;
-=======
-                    kSlowModeMultiplier = 0.5;
-                    kLeftOutputInverted = true;
-                    kLeftFollowerOutputInverted = true;
-                    kRightOutputInverted = false;
-                    kRightFollowerOutputInverted = false;
->>>>>>> e91a4216
 
                     kPigeonId = 1;
                     kDriveMotorConstructor = SpartronicsMax::makeMotor;
