--- conflicted
+++ resolved
@@ -4,15 +4,12 @@
 import edu.wpi.first.wpilibj.I2C.Port;
 
 public final class Constants {
-<<<<<<< HEAD
     public static final int kLauncherFlywheelMasterID = -1;
     public static final int kLauncherFlywheelFollowerID = -1;
     public static final int kLauncherAngleAdjusterID = -1;
     public static final int kLauncherTurretID = -1;
     public static final int kClimber775ProID = 5;
     public static final int kClimberNEOID = 6;
-=======
-
     public static final class Climber {
         public static final int kLiftMotorId = 5;
         public static final int kWinchMotorId = 6;
@@ -37,6 +34,4 @@
         public static final double kExtendMotorSpeed = 0.5;
         public static final double kSpinMotorSpeed = 0.5;
     }
-
->>>>>>> a511f88a
 }