package com.spartronics4915.frc2020;

import edu.wpi.first.wpilibj.I2C;
import edu.wpi.first.wpilibj.I2C.Port;

public final class Constants {
<<<<<<< HEAD
    public static final int kLauncherFlywheelMasterID = -1;
    public static final int kLauncherFlywheelFollowerID = -1;
    public static final int kLauncherAngleAdjusterID = -1;
    public static final int kLauncherTurretID = -1;
    public static final int kClimber775ProID = 5;
    public static final int kClimberNEOID = 6;
=======
    public static final class Indexer {
        public static final int kSpinnerId = -1;
        public static final int kLiftId = -1;
        public static final int kProxSensorId = -1;
    }   

>>>>>>> 2f26ea94
    public static final class Climber {
        public static final int kLiftMotorId = 5;
        public static final int kWinchMotorId = 6;
        public static final double kWinchSpeed = 1.0;
        public static final double kExtendSpeed = 1.0;
    }

    public static final class OI {
        public static final int kJoystickId = 0;
        public static final int kButtonBoardId = 1;
    }

    public static final class PanelRotator {
        public static final int kBeamSensorUpID = -1;
        public static final int kBeamSensorDownID = -1;

        public static final int kExtendMotorID = -1;
        public static final int kSpinMotorID = -1;

        //TODO:This is bad and does not work. Needs to be implemented in a functional way.
        public static final Port kColorSensorLeftID = I2C.Port.kOnboard;
        public static final Port kColorSensorRightID = I2C.Port.kOnboard;

        public static final double kExtendMotorSpeed = 0.5;
        public static final double kSpinMotorSpeed = 0.5;
    }
}<|MERGE_RESOLUTION|>--- conflicted
+++ resolved
@@ -1,29 +1,25 @@
 package com.spartronics4915.frc2020;
 
-import edu.wpi.first.wpilibj.I2C;
-import edu.wpi.first.wpilibj.I2C.Port;
+public final class Constants {
 
-public final class Constants {
-<<<<<<< HEAD
-    public static final int kLauncherFlywheelMasterID = -1;
-    public static final int kLauncherFlywheelFollowerID = -1;
-    public static final int kLauncherAngleAdjusterID = -1;
-    public static final int kLauncherTurretID = -1;
-    public static final int kClimber775ProID = 5;
-    public static final int kClimberNEOID = 6;
-=======
+    public static final class Climber {
+        public static final int kLiftMotorId = 5;
+        public static final int kWinchMotorId = 6;
+        public static final double kExtendSpeed = 1.0;
+        public static final double kWinchSpeed = 1.0;
+    }
+    
     public static final class Indexer {
         public static final int kSpinnerId = -1;
         public static final int kLiftId = -1;
         public static final int kProxSensorId = -1;
     }   
 
->>>>>>> 2f26ea94
-    public static final class Climber {
-        public static final int kLiftMotorId = 5;
-        public static final int kWinchMotorId = 6;
-        public static final double kWinchSpeed = 1.0;
-        public static final double kExtendSpeed = 1.0;
+    public static final class Launcher {
+        public static final int kFlywheelMasterID = -1;
+        public static final int kFlywheelFollowerID = -1;
+        public static final int kAngleAdjusterID = -1;
+        public static final int kTurretID = -1;
     }
 
     public static final class OI {
@@ -38,10 +34,6 @@
         public static final int kExtendMotorID = -1;
         public static final int kSpinMotorID = -1;
 
-        //TODO:This is bad and does not work. Needs to be implemented in a functional way.
-        public static final Port kColorSensorLeftID = I2C.Port.kOnboard;
-        public static final Port kColorSensorRightID = I2C.Port.kOnboard;
-
         public static final double kExtendMotorSpeed = 0.5;
         public static final double kSpinMotorSpeed = 0.5;
     }
