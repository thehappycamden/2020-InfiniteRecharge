package com.spartronics4915.frc2020;

import com.spartronics4915.lib.math.twodim.geometry.Pose2d;
import com.spartronics4915.lib.math.twodim.geometry.Rotation2d;
import com.spartronics4915.lib.util.Logger;

import com.revrobotics.ColorMatch;

import edu.wpi.first.wpilibj.util.Color;
import edu.wpi.first.wpilibj.util.Units;

import java.io.IOException;
import java.nio.file.FileSystems;
import java.nio.file.Files;
import java.nio.file.Path;

public final class Constants
{
    public static final class Climber
    {
        public static final int kLiftMotorId = 5;
        public static final int kWinchMotorId = 6;
        public static final double kExtendSpeed = 1.0;
        public static final double kWinchSpeed = 1.0;
        public static final double kRetractSpeed = -1.0;
        public static final double kReverseWinchSpeed = -1.0;
        public static final double kStallThreshold = 10.0;
        public static final double kTimerExtenderMin = 3.0;
        public static final double kTimerExtenderMax = 5.0;
        public static final boolean kStalled = true;
    }

    public static final class Indexer
    {
        public static final class Spinner
        {
            public static final int kMotorId = 9;
            public static final double kVelocityP = 1;
            public static final double kVelocityD = 1;
            public static final double kPositionP = 1;
            public static final double kPositionD = 1;
            public static final double kConversionRatio = 1;
            public static final double kMaxVelocity = 1;
            public static final double kMaxAcceleration = 1;
        }

        public static final class Loader
        {
            public static final int kMotorId = 10;
            public static final double kVelocityP = 1;
            public static final double kVelocityD = 1;
            public static final double kPositionP = 1;
            public static final double kPositionD = 1;
            public static final double kConversionRatio = 1;
            public static final double kSpeed = 1;
        }
        public static final class Transfer
        {
            public static final int kMotorId = 11;
            public static final double kVelocityP = 1;
            public static final double kVelocityD = 1;
            public static final double kPositionP = 1;
            public static final double kPositionD = 1;
            public static final double kConversionRatio = 1;
            public static final double kSpeed = 1;
        }

        public static final int kOpticalFlagId = 8; // Analog
        public static final int kSlotProxSensorId = 4; // Digital
        public static final int kIntakeSensorId = 5; // Digital
    }

    public static final class Intake
    {
        public static final int kHarvestMotorId = 12;
        public static final int kProximitySensorId = 5; // Digital

        public static final double kHarvestSpeed = 0.5;
        public static final double kEjectSpeed = -0.5;
    }

    public static final class Launcher
    {
        public static final int kFlywheelMasterId = 7;
        public static final int kFlywheelFollowerId = -1; // Solid brass
        public static final int kAngleAdjusterMasterId = 0; // PWM
        public static final int kAngleAdjusterFollowerId = 1; // PWM
        public static final int kTurretId = 8;
        public static final int kTurretPotentiometerId = 0;

        // TODO: Find translation of turret from the center of the robot
        public static final Pose2d kTurretOffset = new Pose2d(0.0, 0.0, Rotation2d.fromDegrees(180.0));

        // https://docs.wpilib.org/en/latest/docs/software/advanced-control/controllers/feedforward.html#simplemotorfeedforward
<<<<<<< HEAD
        public static final double kP = 0.02;
        public static final double kS = 0.0634;//0.0654;
        public static final double kV = 7.23;//7.18;
        public static final double kA = 5.07;
        
        public static double kTurretP = 0;
        public static double kTurretI = 0;
        public static double kTurretD = 0;
=======
        public static final double kP = 0.00154;
        public static final double kS = 0.0638;
        public static final double kV = 0.121;
        public static final double kA = 0.0252;

>>>>>>> 6f5c3263
        // Vals for interpolating lookup table
        public static final int LookupTableSize = 0;
        public static final double[] DistanceTable = null;
        public static final double[] AngleTable = null;
        public static final double[] RPSTable = null;

        public static final double kMaxRPS = 90.0;

        public static Pose2d goalLocation = null;
        
    }

    public static final class OI
    {
        public static final int kJoystickId = 0;
        public static final int kButtonBoardId = 1;
    }

    public static final class PanelRotator
    {
        public static final int kLimitSwitchDownId = 6;
        public static final int kOpticalFlagUpId = 7;
        public static final int kSpinMotorId = 13;
        public static final int kRaiseMotorId = 14;

        public static final double kRaiseSpeed = 0.5;
        public static final double kLowerSpeed = -0.5;
        public static final double kSpinSpeed = 0.5;
        public static final double kConfidenceMinimum = 0.3;

        public static final Color kRedTarget = ColorMatch.makeColor(0.561, 0.232, 0.114);
        public static final Color kGreenTarget = ColorMatch.makeColor(0.197, 0.561, 0.240);
        public static final Color kBlueTarget = ColorMatch.makeColor(0.143, 0.427, 0.429);
        public static final Color kYellowTarget = ColorMatch.makeColor(0.361, 0.524, 0.113);
    }

    public static final class Drive
    {
        public static final boolean kRightOutputInverted = true;
        public static final boolean kRightFollowerOutputInverted = true;
        public static final boolean kLeftOutputInverted = false;
        public static final boolean kLeftFollowerOutputInverted = false;

        public static final int kRightDriveMaster = 1;
        public static final int kRightDriveFollower = 2;
        public static final int kLeftDriveMaster = 3;
        public static final int kLeftDriveFollower = 4;

        public static final double kWheelDiameter;
        public static final double kTrackWidthMeters;
        public static final double kScrubFactor;
        public static final double kNativeUnitsPerRevolution;

        public static final double kRobotMassKg = 1;
        public static final double kMoi = 1;

        // TODO: characterize
        public static final double kRightS;
        public static final double kRightV;
        public static final double kRightA;

        public static final double kLeftS;
        public static final double kLeftV;
        public static final double kLeftA;

        // Initialize blank fields that are robot-specific here
        static
        {
            String config = "default";
            Path machineIDPath = FileSystems.getDefault().getPath(System.getProperty("user.home"),
                "machineid");
            try
            {
                config = Files.readString(machineIDPath).trim().toLowerCase();
            }
            catch (IOException e)
            {
            }
            Logger.notice("Running on " + config + " constants");

            switch (config)
            {
                case "test chassis":
                    kTrackWidthMeters = Units.inchesToMeters(23.75);
                    kScrubFactor = 1.063;
                    kLeftS = 0.6995;
                    kLeftV = 0.2066;
                    kLeftA = 0.0107;
                    kRightS = 0.6815;
                    kRightV = 0.2194;
                    kRightA = 0.0340;
                    kWheelDiameter = Units.inchesToMeters(6);
                    kNativeUnitsPerRevolution = 1440.0;
                    break;
                default:
                    kTrackWidthMeters = 1; // TODO: find track width
                    kWheelDiameter = Units.inchesToMeters(8);
                    //TODO characterize
                    kScrubFactor = 1;
                    kLeftS = 1;
                    kLeftV = 1;
                    kLeftA = 1;
                    kRightS = 1;
                    kRightV = 1;
                    kRightA = 1;
                    kNativeUnitsPerRevolution = 10.71;
                    break;
            }
        }
    }

    public static final class Trajectory
    {
        public static final double kStartVelocityMetersPerSec = 0;
        public static final double kEndVelocityMetersPerSec = 0;
        public static final double kMaxVelocityMetersPerSec = .2;
        public static final double kMaxAccelerationMeterPerSecSq = .1;

        public static final Pose2d kStartPointLeft = new Pose2d(Units.inchesToMeters(508),
            Units.inchesToMeters(138), Rotation2d.fromDegrees(180));
        public static final Pose2d kStartPointMiddle = new Pose2d(Units.inchesToMeters(508),
            Units.inchesToMeters(-54), Rotation2d.fromDegrees(180));
            //(x:508, y:-54, r:180) (x:400, y:-40, r:135)
        public static final Pose2d kStartPointRight = new Pose2d(Units.inchesToMeters(508),
            Units.inchesToMeters(-138), Rotation2d.fromDegrees(180));
    }

    public static final class Estimator
    {
        public static final Pose2d kCameraOffset = new Pose2d();
        public static final double kMeasurementCovariance = 0.001;
    }

    public static final class Vision
    {
        /* Camera mount geometry is located in CamToField2020.java */
        public static final String kTurretTargetKey = "/Vision/Target/Turret";
        public static final String kPoseBroadcastKey = "/Vision/Control/RobotPose";
    }
}<|MERGE_RESOLUTION|>--- conflicted
+++ resolved
@@ -92,7 +92,6 @@
         public static final Pose2d kTurretOffset = new Pose2d(0.0, 0.0, Rotation2d.fromDegrees(180.0));
 
         // https://docs.wpilib.org/en/latest/docs/software/advanced-control/controllers/feedforward.html#simplemotorfeedforward
-<<<<<<< HEAD
         public static final double kP = 0.02;
         public static final double kS = 0.0634;//0.0654;
         public static final double kV = 7.23;//7.18;
@@ -101,13 +100,6 @@
         public static double kTurretP = 0;
         public static double kTurretI = 0;
         public static double kTurretD = 0;
-=======
-        public static final double kP = 0.00154;
-        public static final double kS = 0.0638;
-        public static final double kV = 0.121;
-        public static final double kA = 0.0252;
-
->>>>>>> 6f5c3263
         // Vals for interpolating lookup table
         public static final int LookupTableSize = 0;
         public static final double[] DistanceTable = null;
