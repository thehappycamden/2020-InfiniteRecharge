--- conflicted
+++ resolved
@@ -19,14 +19,9 @@
         public static final int kProxSensorId = -1;
     }
 
-<<<<<<< HEAD
-    public static final class Launcher {
-        public static final int kFlywheelMasterID = 7;
-=======
     public static final class Launcher
     {
-        public static final int kFlywheelMasterID = -1;
->>>>>>> 7b9b1132
+        public static final int kFlywheelMasterID = 7;
         public static final int kFlywheelFollowerID = -1;
         public static final int kAngleAdjusterMasterID = -1;
         public static final int kAngleAdjusterFollowerID = -1;
@@ -34,14 +29,9 @@
         public static final int kTurretPotentiometerID = 9;
     }
 
-<<<<<<< HEAD
-    public static final class OI {
-        public static final int kJoystickId = 1;
-=======
     public static final class OI
     {
-        public static final int kJoystickId = 0;
->>>>>>> 7b9b1132
+        public static final int kJoystickId = 1;
         public static final int kButtonBoardId = 1;
     }
 
