package com.spartronics4915.frc2020;

import com.spartronics4915.lib.math.twodim.geometry.Pose2d;
import com.spartronics4915.lib.math.twodim.geometry.Rotation2d;
import com.spartronics4915.lib.math.twodim.geometry.Translation2d;

import edu.wpi.first.wpilibj.util.Units;
import java.io.IOException;
import java.nio.file.FileSystems;
import java.nio.file.Files;
import java.nio.file.Path;

import com.spartronics4915.lib.util.Logger;

public final class Constants
{

    public static final class Climber
    {
        public static final int kLiftMotorId = 5;
        public static final int kWinchMotorId = 6;
        public static final double kExtendSpeed = 1.0;
        public static final double kWinchSpeed = 1.0;
        public static final boolean kStalled = true;
    }

    public static final class Indexer
    {
        public static final class Spinner
        {
            public static final int kMotorId = 10;
            public static final double kVelocityP = 1;
            public static final double kVelocityD = 1;
            public static final double kPositionP = 1;
            public static final double kPositionD = 1;
            public static final double kConversionRatio = 1;
        }

        public static final class Loader
        {
            public static final int kMotor = 11;
            public static final double kVelocityP = 1;
            public static final double kVelocityD = 1;
            public static final double kPositionP = 1;
            public static final double kPositionD = 1;
            public static final double kConversionRatio = 1;
            public static final double kSpeed = 1;
        }

        public static final int kProxSensorId = 4; // DIO4 // Proximity Sensor (index slot one)
        public static final int kOpticalFlagId = 2; // A2 // Optical Flag for Zeroing
        public static final boolean kOpticalFlagReversed = false; // Whether or not the optical flag is inverted
    }

    public static final class Intake
    {
        public static final int kHarvestMotorId = 12;
        public static final int kIngestMotorId = 13;
        public static final double kHarvestSpeed = 0.5;
        public static final double kIngestSpeed = 0.5;
    }

    public static final class Launcher
    {
<<<<<<< HEAD
        public static final int kFlywheelMasterID = 7;
        public static final int kFlywheelFollowerID = -1;
        public static final int kAngleAdjusterMasterID = 6;
        public static final int kAngleAdjusterFollowerID = 7;
        public static final int kTurretID = 8;
        public static final int kTurretPotentiometerID = 1;
        public static final double kP = 0.0154;
        public static final double kS = 0.0638;
        public static final double kV = 0.121;
        public static final double kA = 0.0252;
=======
        public static final int kFlywheelMasterId = 7;
        public static final int kFlywheelFollowerId = -1; // Solid brass
        public static final int kAngleAdjusterMasterId = -1;
        public static final int kAngleAdjusterFollowerId = -1;
        public static final int kTurretId = 8;
        public static final int kTurretPotentiometerId = 9;
>>>>>>> a38a3a53
    }

    public static final class OI
    {
        public static final int kJoystickId = 1;
        public static final int kButtonBoardId = 1;
    }

    public static final class PanelRotator
    {
        public static final int kBeamSensorUpID = -1;
        public static final int kBeamSensorDownID = -1;

        public static final int kExtendMotorID = -1;
        public static final int kSpinMotorID = -1;

        public static final double kExtendMotorSpeed = 0.5;
        public static final double kSpinMotorSpeed = 0.5;
    }

    public static final class Drive
    {
        public static final int kRightDriveMaster = 1;
        public static final int kRightDriveFollower = 2;
        public static final int kLeftDriveMaster = 3;
        public static final int kLeftDriveFollower = 4;

        public static final double kWheelDiameter = Units.inchesToMeters(8);
        public static final double kTrackWidthMeters = 1;
        public static final double kScrubFactor = 1; // TODO: characterize
        public static final int kNativeUnitsPerRevolution = 1; // TODO: get ratio

        public static final double kRobotMassKg = 1;
        public static final double kMoi = 1;

        // TODO: characterize
        public static final double kRightS = 1;
        public static final double kRightV = 1;
        public static final double kRightA = 1;

        public static final double kLeftS = 1;
        public static final double kLeftV = 1;
        public static final double kLeftA = 1;
    }

    public static final class Trajectory
    {
        public static final double kStartVelocityMetersPerSec = 0;
        public static final double kEndVelocityMetersPerSec = 0;
        public static final double kMaxVelocityMetersPerSec = 12;
        public static final double kMaxAccelerationMeterPerSecSq = 1;

        // TODO: get world coordinates for start point left
        public static final Pose2d kStartPointLeft = new Pose2d(0, 0, Rotation2d.fromDegrees(0));
        // TODO: get world coordinates for start point middle
        public static final Pose2d kStartPointMiddle = new Pose2d(50, 0, Rotation2d.fromDegrees(0));
        // TODO: get world coordinates for start point right
        public static final Pose2d kStartPointRight = new Pose2d(100, 0, Rotation2d.fromDegrees(0));
    }

    public static final class Estimator
    {
        public static final Pose2d kCameraOffset = new Pose2d();
        public static final double kMeasurementCovariance = 1;
    }

    // Initialize blank fields that are robot-specific here
    static
    {
        String config = "default";
        Path machineIDPath = FileSystems.getDefault().getPath(System.getProperty("user.home"),
                "machineid");
        try
        {
            config = Files.readString(machineIDPath).trim().toLowerCase();
        }
        catch (IOException e)
        {
        }
        Logger.notice("Running on " + config + " constants");

        switch (config)
        {
            case "test chassis":
                // Put constants here
                break;
            case "default":
            case "real robot":
                // Or here
                break;
        }
    }
}<|MERGE_RESOLUTION|>--- conflicted
+++ resolved
@@ -62,25 +62,16 @@
 
     public static final class Launcher
     {
-<<<<<<< HEAD
-        public static final int kFlywheelMasterID = 7;
-        public static final int kFlywheelFollowerID = -1;
-        public static final int kAngleAdjusterMasterID = 6;
-        public static final int kAngleAdjusterFollowerID = 7;
-        public static final int kTurretID = 8;
-        public static final int kTurretPotentiometerID = 1;
+        public static final int kFlywheelMasterId = 7;
+        public static final int kFlywheelFollowerId = -1; // Solid brass
+        public static final int kAngleAdjusterMasterId = 6;
+        public static final int kAngleAdjusterFollowerId = 7;
+        public static final int kTurretId = 8;
+        public static final int kTurretPotentiometerId = 1;
         public static final double kP = 0.0154;
         public static final double kS = 0.0638;
         public static final double kV = 0.121;
         public static final double kA = 0.0252;
-=======
-        public static final int kFlywheelMasterId = 7;
-        public static final int kFlywheelFollowerId = -1; // Solid brass
-        public static final int kAngleAdjusterMasterId = -1;
-        public static final int kAngleAdjusterFollowerId = -1;
-        public static final int kTurretId = 8;
-        public static final int kTurretPotentiometerId = 9;
->>>>>>> a38a3a53
     }
 
     public static final class OI
