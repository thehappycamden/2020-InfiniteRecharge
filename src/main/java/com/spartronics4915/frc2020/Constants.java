--- conflicted
+++ resolved
@@ -70,16 +70,12 @@
         public static final int kAngleAdjusterMasterId = 0; // PWM0
         public static final int kAngleAdjusterFollowerId = 1; // PWM1
         public static final int kTurretId = 8;
-<<<<<<< HEAD
-        public static final int kTurretPotentiometerId = 1;
+        public static final int kTurretPotentiometerId = 2;
         // https://docs.wpilib.org/en/latest/docs/software/advanced-control/controllers/feedforward.html#simplemotorfeedforward
         public static final double kP = 0.00154;
         public static final double kS = 0.0638;
         public static final double kV = 0.121;
         public static final double kA = 0.0252;
-=======
-        public static final int kTurretPotentiometerId = 2; // A2
->>>>>>> 44fe2cfe
     }
 
     public static final class OI
@@ -90,19 +86,11 @@
 
     public static final class PanelRotator
     {
-<<<<<<< HEAD
-        public static final int kBeamSensorUpID = 5;
-        public static final int kBeamSensorDownID = 6;
-
-        public static final int kExtendMotorID = 7;
-        public static final int kSpinMotorID = 8;
-=======
         public static final int kBeamSensorUpId = 2; // TODO: take up issue with electronics over these not being on the control map
         public static final int kBeamSensorDownId = 3;
 
         public static final int kExtendMotorId = 13;
         public static final int kSpinMotorId = 14;
->>>>>>> 44fe2cfe
 
         public static final double kRaiseSpeed = 0.5;
         public static final double kLowerSpeed = -0.5;
