package com.spartronics4915.frc2020;

public final class Constants {

    public static final class Climber {
        public static final int kLiftMotorId = 5;
        public static final int kWinchMotorId = 6;
<<<<<<< HEAD
        public static final boolean kStalled = true;
=======
        public static final double kExtendSpeed = 1.0;
        public static final double kWinchSpeed = 1.0;
    }
    
    public static final class Indexer {
        public static final int kSpinnerId = -1;
        public static final int kLiftId = -1;
        public static final int kProxSensorId = -1;
    }   

    public static final class Launcher {
        public static final int kFlywheelMasterID = -1;
        public static final int kFlywheelFollowerID = -1;
        public static final int kAngleAdjusterID = -1;
        public static final int kTurretID = -1;
>>>>>>> 7fafc3d0
    }

    public static final class OI {
        public static final int kJoystickId = 0;
        public static final int kButtonBoardId = 1;
    }

    public static final class PanelRotator {
        public static final int kBeamSensorUpID = -1;
        public static final int kBeamSensorDownID = -1;

        public static final int kExtendMotorID = -1;
        public static final int kSpinMotorID = -1;

        public static final double kExtendMotorSpeed = 0.5;
        public static final double kSpinMotorSpeed = 0.5;
    }
}<|MERGE_RESOLUTION|>--- conflicted
+++ resolved
@@ -5,25 +5,21 @@
     public static final class Climber {
         public static final int kLiftMotorId = 5;
         public static final int kWinchMotorId = 6;
-<<<<<<< HEAD
-        public static final boolean kStalled = true;
-=======
         public static final double kExtendSpeed = 1.0;
         public static final double kWinchSpeed = 1.0;
     }
-    
+
     public static final class Indexer {
         public static final int kSpinnerId = -1;
         public static final int kLiftId = -1;
         public static final int kProxSensorId = -1;
-    }   
+    }
 
     public static final class Launcher {
         public static final int kFlywheelMasterID = -1;
         public static final int kFlywheelFollowerID = -1;
         public static final int kAngleAdjusterID = -1;
         public static final int kTurretID = -1;
->>>>>>> 7fafc3d0
     }
 
     public static final class OI {
