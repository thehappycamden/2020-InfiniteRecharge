package com.spartronics4915.frc2020;

import com.spartronics4915.lib.math.twodim.geometry.Pose2d;
import com.spartronics4915.lib.math.twodim.geometry.Rotation2d;
import com.spartronics4915.lib.util.Logger;

import com.revrobotics.ColorMatch;

import edu.wpi.first.wpilibj.util.Color;
import edu.wpi.first.wpilibj.util.Units;

import java.io.IOException;
import java.nio.file.FileSystems;
import java.nio.file.Files;
import java.nio.file.Path;

public final class Constants
{
    public static final class Climber
    {
        public static final int kLiftMotorId = 5;
        public static final int kWinchMotorId = 6;
        public static final double kExtendSpeed = 1.0; // XXX: test
        public static final double kWinchSpeed = 1.0; // XXX: test
        public static final double kRetractSpeed = -1.0; // XXX: test
        public static final double kReverseWinchSpeed = -1.0; // XXX: test
        public static final double kStallThreshold = 10.0; // FIXME: stand-in value
        public static final double kTimerExtenderMin = 3.0; // FIXME: stand-in values
        public static final double kTimerExtenderMax = 5.0;
        public static final boolean kStalled = true; // XXX: test
    }

    public static final class Indexer
    {
        public static final class Spinner
        {
            public static final int kMotorId = 9;
            public static final double kVelocityP = 1; // FIXME: stand-in values
            public static final double kVelocityD = 1;
            public static final double kPositionP = 1;
            public static final double kPositionD = 1;
            public static final double kConversionRatio = 1;
            public static final double kMaxVelocity = 1;
            public static final double kMaxAcceleration = 1;
        }

        public static final class Loader
        {
            public static final int kMotorId = 10;
            public static final double kVelocityP = 1; // FIXME: stand-in values
            public static final double kVelocityD = 1;
            public static final double kPositionP = 1;
            public static final double kPositionD = 1;
            public static final double kConversionRatio = 1;
            public static final double kSpeed = 1;
        }
        public static final class Transfer
        {
            public static final int kMotorId = 11;
            public static final double kVelocityP = 1; // FIXME: stand-in values
            public static final double kVelocityD = 1;
            public static final double kPositionP = 1;
            public static final double kPositionD = 1;
            public static final double kConversionRatio = 1;
            public static final double kSpeed = 1;
        }

        public static final int kLimitSwitchId = 8; // Digital
        public static final int kSlotProxSensorId = 4; // Digital
        public static final int kIntakeSensorId = 5; // Digital
    }

    public static final class Intake
    {
        public static final int kHarvestMotorId = 12;
        public static final int kProximitySensorId = 5; // Digital

        public static final double kHarvestSpeed = 0.5; // XXX: test
        public static final double kEjectSpeed = -0.5;  // XXX: test
    }

    public static final class Launcher
    {
        public static final int kFlywheelMasterId = 7; // CHANGE TO 7
        public static final int kFlywheelFollowerId = -1; // Solid brass
        public static final int kAngleAdjusterMasterId = 0; // PWM
        public static final int kAngleAdjusterFollowerId = 1; // PWM
        public static final int kTurretId = 8;
        public static final int kTurretPotentiometerId = 0; // Analog

        // TODO: Find translation of turret from the center of the robot
        public static final Pose2d kTurretOffset = new Pose2d(0.0, 0.0, Rotation2d.fromDegrees(180.0));

<<<<<<< HEAD
        // https://docs.wpilib.org/en/latest/docs/software/advanced-control/controllers/feedforward.html#simplemotorfeedforward
        public static final double kP = 0.05;
        public static final double kS = 0.0286; // 0.0654;
        public static final double kV = 7.86; // 7.18;
        public static final double kA = 5.16;
=======
        public static final double kP = 0.02; // FIXME: currently values for non-final launcher
        public static final double kS = 0.0634; // 0.0654;
        public static final double kV = 7.23; // 7.18;
        public static final double kA = 5.07;
>>>>>>> be45f73d

        public static final double kTurretP = 0; // FIXME: stand-in values
        public static final double kTurretI = 0;
        public static final double kTurretD = 0;

        // Vals for interpolating lookup table
        public static final int LookupTableSize = 0; // ???
        public static final double[] DistanceTable = null;
        public static final double[] AngleTable = null;
        public static final double[] RPSTable = null;

<<<<<<< HEAD
        public static final double kMaxRPS = 90.0;
        public static final Rotation2d kMaxAngle = Rotation2d.fromDegrees(40.0);
=======
        public static final double kMaxRPS = 90.0; // Reasonable guess
        public static final Rotation2d kMaxAngle = Rotation2d.fromDegrees(30.0);
>>>>>>> be45f73d

        public static Pose2d goalLocation = null;
        public static double kTurretStallAmps = 2.0;
    }

    public static final class OI
    {
        public static final int kJoystickId = 0;
        public static final int kButtonBoardId = 1;
    }

    public static final class PanelRotator
    {
        public static final int kLimitSwitchDownId = 6;
        public static final int kOpticalFlagUpId = 7;
        public static final int kSpinMotorId = 13;
        public static final int kRaiseMotorId = 14;

        public static final double kRaiseSpeed = 0.5; // XXX: test
        public static final double kLowerSpeed = -0.5;
        public static final double kSpinSpeed = 0.5; // XXX: test
        public static final double kConfidenceMinimum = 0.3; // FIXME: almost certainly incorrect

        public static final Color kRedTarget = ColorMatch.makeColor(0.561, 0.232, 0.114); // XXX: test these values in a variety of conditions
        public static final Color kGreenTarget = ColorMatch.makeColor(0.197, 0.561, 0.240);
        public static final Color kBlueTarget = ColorMatch.makeColor(0.143, 0.427, 0.429);
        public static final Color kYellowTarget = ColorMatch.makeColor(0.361, 0.524, 0.113);
    }

    public static final class Drive
    {
        public static final boolean kRightOutputInverted = true;
        public static final boolean kRightFollowerOutputInverted = true;
        public static final boolean kLeftOutputInverted = false;
        public static final boolean kLeftFollowerOutputInverted = false;

        public static final int kRightDriveMaster = 1;
        public static final int kRightDriveFollower = 2;
        public static final int kLeftDriveMaster = 3;
        public static final int kLeftDriveFollower = 4;

        public static final double kWheelDiameter;
        public static final double kTrackWidthMeters;
        public static final double kScrubFactor;
        public static final double kNativeUnitsPerRevolution;

        public static final double kRobotMassKg = 1;
        public static final double kMoi = 1;

        // TODO: characterize
        public static final double kRightS;
        public static final double kRightV;
        public static final double kRightA;

        public static final double kLeftS;
        public static final double kLeftV;
        public static final double kLeftA;

        // Initialize blank fields that are robot-specific here
        static
        {
            String config = "default";
            Path machineIDPath = FileSystems.getDefault().getPath(System.getProperty("user.home"),
                "machineid");
            try
            {
                config = Files.readString(machineIDPath).trim().toLowerCase();
            }
            catch (IOException e)
            {
            }
            Logger.notice("Running on " + config + " constants");

            switch (config)
            {
                case "test chassis":
                    kTrackWidthMeters = Units.inchesToMeters(23.75);
                    kScrubFactor = 1.063;
                    kLeftS = 0.6995;
                    kLeftV = 0.2066;
                    kLeftA = 0.0107;
                    kRightS = 0.6815;
                    kRightV = 0.2194;
                    kRightA = 0.0340;
                    kWheelDiameter = Units.inchesToMeters(6);
                    kNativeUnitsPerRevolution = 1440.0;
                    break;
                default:
                    kTrackWidthMeters = 1; // TODO: find track width
                    kWheelDiameter = Units.inchesToMeters(8);
                    //TODO characterize
                    kScrubFactor = 1;
                    kLeftS = 1;
                    kLeftV = 1;
                    kLeftA = 1;
                    kRightS = 1;
                    kRightV = 1;
                    kRightA = 1;
                    kNativeUnitsPerRevolution = 10.71;
                    break;
            }
        }
    }

    public static final class Trajectory
    {
        public static final double kStartVelocityMetersPerSec = 0;
        public static final double kEndVelocityMetersPerSec = 0;
        public static final double kMaxVelocityMetersPerSec = .2;
        public static final double kMaxAccelerationMeterPerSecSq = .1;

        public static final Pose2d kStartPointLeft = new Pose2d(Units.inchesToMeters(508),
            Units.inchesToMeters(138), Rotation2d.fromDegrees(180));
        public static final Pose2d kStartPointMiddle = new Pose2d(Units.inchesToMeters(508),
            Units.inchesToMeters(-54), Rotation2d.fromDegrees(180));
            //(x:508, y:-54, r:180) (x:400, y:-40, r:135)
        public static final Pose2d kStartPointRight = new Pose2d(Units.inchesToMeters(508),
            Units.inchesToMeters(-138), Rotation2d.fromDegrees(180));
    }

    public static final class Estimator
    {
        public static final Pose2d kSlamraToRobot = new Pose2d(-0.390525, 0, new Rotation2d());
        public static final Pose2d kVisionToRobot = new Pose2d(0.390525, 0, Rotation2d.fromDegrees(0));
        public static final double kMeasurementCovariance = 0.001;
    }

    public static final class Vision
    {
        /* Camera mount geometry is located in CamToField2020.java */

        /* Raspi/Vision server status on /Vision namespace ------------------*/
        public static final String kTurretTargetTable = "/Vision/Target";
        public static final String kTargetResultKey = "/Vision/Target/Result"; /* from raspi */

        /* Vision subsystem status under /SmartDashboard/Vision namespace ----*/
        public static final String kPoseEstimateKey = "PoseEstimate";
        public static final String kPoseErrorKey = "PoseError";
        public static final String kPoseLatencyKey = "Latency";
        public static final String kOurGoalEstimateKey = "OurGoal";
        public static final String kTheirGoalEstimateKey = "OpponentGoal";
        public static final String kStatusKey = "Status";

        public static final double kGoalHeight = 8*12 + 2.25; // 98.25in

        // We assume here that the robot odometry is alliance-sensitive.
        // When we're on the Blue alliance, coords are 
        //      [0, xsize] x [yhalfsize, -yhalfsize]
        // When we're on the Red alliance, coords are 
        //      [xsize, 0] x [-yhalfsize, yhalfsize]
        // Given this behavior, we characterize Goals in our-alliance-relative 
        // terms.
        public static final double[] kOpponentGoalCoords = {0, 67.5, kGoalHeight};
        public static final double[] kAllianceGoalCoords = {628, -67.5, kGoalHeight};
    }
}<|MERGE_RESOLUTION|>--- conflicted
+++ resolved
@@ -90,19 +90,12 @@
 
         // TODO: Find translation of turret from the center of the robot
         public static final Pose2d kTurretOffset = new Pose2d(0.0, 0.0, Rotation2d.fromDegrees(180.0));
-
-<<<<<<< HEAD
+        
         // https://docs.wpilib.org/en/latest/docs/software/advanced-control/controllers/feedforward.html#simplemotorfeedforward
         public static final double kP = 0.05;
         public static final double kS = 0.0286; // 0.0654;
         public static final double kV = 7.86; // 7.18;
         public static final double kA = 5.16;
-=======
-        public static final double kP = 0.02; // FIXME: currently values for non-final launcher
-        public static final double kS = 0.0634; // 0.0654;
-        public static final double kV = 7.23; // 7.18;
-        public static final double kA = 5.07;
->>>>>>> be45f73d
 
         public static final double kTurretP = 0; // FIXME: stand-in values
         public static final double kTurretI = 0;
@@ -114,13 +107,8 @@
         public static final double[] AngleTable = null;
         public static final double[] RPSTable = null;
 
-<<<<<<< HEAD
-        public static final double kMaxRPS = 90.0;
-        public static final Rotation2d kMaxAngle = Rotation2d.fromDegrees(40.0);
-=======
         public static final double kMaxRPS = 90.0; // Reasonable guess
         public static final Rotation2d kMaxAngle = Rotation2d.fromDegrees(30.0);
->>>>>>> be45f73d
 
         public static Pose2d goalLocation = null;
         public static double kTurretStallAmps = 2.0;
