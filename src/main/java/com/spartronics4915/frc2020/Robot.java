package com.spartronics4915.frc2020;

import com.spartronics4915.lib.hardware.CANCounter;
import com.spartronics4915.lib.util.Logger;
import com.spartronics4915.frc2020.subsystems.LED;
import com.spartronics4915.frc2020.subsystems.LED.BlingState;

import edu.wpi.first.wpilibj.DriverStation;
import edu.wpi.first.wpilibj.RobotController;
import edu.wpi.first.wpilibj.PowerDistributionPanel;
import edu.wpi.first.wpilibj.TimedRobot;
import edu.wpi.first.wpilibj.smartdashboard.SmartDashboard;
import edu.wpi.first.wpilibj2.command.Command;
import edu.wpi.first.wpilibj2.command.CommandScheduler;

import java.io.IOException;
import java.io.InputStream;
import java.time.Instant;
import java.util.jar.Attributes;
import java.util.jar.Manifest;

public class Robot extends TimedRobot
{
    private Command mAutonomousCommand;
    private RobotContainer mRobotContainer;

    // PDP is used to detect total-current-draw, in 2019 we had spurious
    // CAN errors.  If this happens in 2020, we can live without it.
    // See more notes in robotPeriodic below.
    private PowerDistributionPanel mPDP; 

    private static final String kRobotLogVerbosity = "Robot/Verbosity";

    @Override
    public void robotInit()
    {
        Logger.logRobotInit();
    
        try (InputStream manifest =
                getClass().getClassLoader().getResourceAsStream("META-INF/MANIFEST.MF"))
        {
            // build a version string
            Attributes attributes = new Manifest(manifest).getMainAttributes();
            String buildStr = "by: " + attributes.getValue("Built-By") +
                    "  on: " + attributes.getValue("Built-At") +
                    "  (" + attributes.getValue("Code-Version") + ")";
            SmartDashboard.putString("Build", buildStr);
            SmartDashboard.putString(kRobotLogVerbosity, "DEBUG"); // Verbosity level

            Logger.notice("=================================================");
            Logger.notice(Instant.now().toString());
            Logger.notice("Built " + buildStr);
            Logger.notice("=================================================");

        }
        catch (IOException e)
        {
            SmartDashboard.putString("Build", "version not found!");
            Logger.warning("Build version not found!");
            DriverStation.reportError(e.getMessage(), false);
        }

        var shed = CommandScheduler.getInstance();
        shed.onCommandInitialize((c) -> Logger.info(c.getName() + " initialized"));
        shed.onCommandFinish((c) -> Logger.info(c.getName() + " finished"));
        shed.onCommandInterrupt((c) -> Logger.info(c.getName() + " interrupted"));

        // if CAN bus spews, delete (see notes at top)
        // this.mPDP = new PowerDistributionPanel(); 

        // Instantiate our RobotContainer. This will perform all our button bindings,
        // and put our autonomous chooser on the dashboard.
        mRobotContainer = new RobotContainer();
        Logger.notice("@robotInit: Requested BlingState.BLING_COMMAND_OFF");
        LED.getInstance().setBlingState(BlingState.BLING_COMMAND_OFF);


        SmartDashboard.putString("CANBusStatus", CANCounter.getStatusMessage());
        Logger.info("CAN bus status: " + CANCounter.getStatusMessage());

        // print out available serial ports for information
        LED.getInstance().enumerateAvailablePorts();
    }

    @Override
    public void robotPeriodic()
    {
        // robotPeriodic runs in all "match epochs".  
        // Oddly, the scheduler is *not* operational during "disabled epoch" 
        // because it follows the LiveWindow disabled state.  
        // The scheduler is responsible for invoking all Subsystem's periodic
        // method so we don't expect dashboard updates without this running.
        // IterativeRobotBase is the one that controls the LiveWindow state 
        // and it explicitly disables LiveWindow traffic when the robot is 
        // disabled.  Contrast this with the "test epoch". In this mode, the 
        // scheduler does run as do all LiveWindow functions.
        CommandScheduler.getInstance().run();

        SmartDashboard.putNumber("Robot/BatteryVoltage", RobotController.getBatteryVoltage());

        // TotalCurrent is delivered by PowerDistributionPanel which has
        // suffered from CAN bus issues in the past.  Should this persist
        // Dashboard can rely on LiveWindow but then we don't receive
        // updates when robot is disabled.
		// *** DEBUG *** for testbed
        // SmartDashboard.putNumber("Robot/TotalCurrent", this.mPDP.getTotalCurrent());
    }    

    /**
     * This function is called once each time the robot enters Disabled mode.
     */
    @Override
    public void disabledInit()
    {
        Logger.notice("@disabledInit: Requested BlingState.BLING_COMMAND_DISABLED");
        LED.getInstance().setBlingState(BlingState.BLING_COMMAND_DISABLED);
    }

    @Override
    public void disabledPeriodic()
    {
    }

    /**
     * This autonomous runs the autonomous command selected by our {@link RobotContainer} class.
     */
    @Override
    public void autonomousInit()
    {
        mAutonomousCommand = mRobotContainer.getAutonomousCommand();

        if (mAutonomousCommand != null)
        {
            mAutonomousCommand.schedule();
			Logger.notice("@autonomousInit: Requested BlingState.BLING_COMMAND_AUTOMODE");
			LED.getInstance().setBlingState(BlingState.BLING_COMMAND_AUTOMODE);
        }

        LED.getInstance().setBlingState(BlingState.BLING_COMMAND_AUTOMODE);
    }

    /**
     * This function is called periodically during autonomous.
     */
    @Override
    public void autonomousPeriodic()
    {
    }

    @Override
    public void teleopInit()
    {
        if (mAutonomousCommand != null)
        {
            mAutonomousCommand.cancel();
			Logger.notice("@teleopInit: Requested BlingState.BLING_COMMAND_STARTUP");
			LED.getInstance().setBlingState(BlingState.BLING_COMMAND_STARTUP);
        }

        LED.getInstance().setBlingState(BlingState.BLING_COMMAND_STARTUP);
    }

    /**
     * This function is called periodically during operator control.
     */
    @Override
    public void teleopPeriodic()
    {
    }

    @Override
    public void testInit()
    {
        CommandScheduler.getInstance().cancelAll();
<<<<<<< HEAD
		Logger.notice("@testInit: Requested BlingState.BLING_COMMAND_DEFAULT");
		LED.getInstance().setBlingState(BlingState.BLING_COMMAND_DEFAULT);
=======

        LED.getInstance().setBlingState(BlingState.BLING_COMMAND_STARTUP);
>>>>>>> b567e00a
    }

    /**
     * This function is called periodically during test mode.
     */
    @Override
    public void testPeriodic()
    {
    }
}<|MERGE_RESOLUTION|>--- conflicted
+++ resolved
@@ -172,13 +172,8 @@
     public void testInit()
     {
         CommandScheduler.getInstance().cancelAll();
-<<<<<<< HEAD
 		Logger.notice("@testInit: Requested BlingState.BLING_COMMAND_DEFAULT");
 		LED.getInstance().setBlingState(BlingState.BLING_COMMAND_DEFAULT);
-=======
-
-        LED.getInstance().setBlingState(BlingState.BLING_COMMAND_STARTUP);
->>>>>>> b567e00a
     }
 
     /**
