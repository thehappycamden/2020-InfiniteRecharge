--- conflicted
+++ resolved
@@ -10,16 +10,8 @@
 
     }
 
-<<<<<<< HEAD
-    public void intake() {
-
-    }
-
-    public void mechvecintake() {
-=======
     public void mechvecintake()
     {
->>>>>>> 7b9b1132
 
     }
 
@@ -48,12 +40,8 @@
 
     }
 
-<<<<<<< HEAD
-    public void stop() {
-=======
     public void stop()
     {
->>>>>>> 7b9b1132
 
     }
 }