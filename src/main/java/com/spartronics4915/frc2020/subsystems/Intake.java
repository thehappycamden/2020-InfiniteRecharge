--- conflicted
+++ resolved
@@ -2,7 +2,6 @@
 
 import com.spartronics4915.lib.subsystems.SpartronicsSubsystem;
 
-<<<<<<< HEAD
 /** The Intake subsystem takes balls from 
  * the playing field and outputs them to storage
  * 
@@ -27,75 +26,48 @@
  * 
  * stop: a universal stop method
  * 
- * 
  */
-public class Intake extends SpartronicsSubsystem {
-=======
-public class Intake extends SpartronicsSubsystem
+public class Intake extends SpartronicsSubsystem 
 {
->>>>>>> 1fb4e4af
 
     public Intake()
     {
 
     }
-<<<<<<< HEAD
     
-    public static void harvestIntake() {
-
-    }
-
-    public static void ingestIntake() {
-
-    }
-
-    public static void harvestReverse() {
-
-    }
-
-    public static void ingestReverse() {
-
-    }
-
-    public static void harvestStop() {
-
-    }
-
-    public static void ingestStop() {
-
-    }
-    
-    public static void isBallHeld() {
-=======
-
-    public void mechvecintake()
+    public void harvestIntake() 
     {
 
     }
 
-    public void prisrollintake()
+    public void ingestIntake() 
     {
 
     }
 
-    public void prisrollreverse()
+    /**  */
+    public void harvestReverse() 
     {
 
     }
 
-    public void mechvecreverse()
+    public void ingestReverse() 
     {
 
     }
 
-    public void prisrollstop()
+    public void harvestStop() 
     {
 
     }
 
-    public void mechvecstop()
+    public void ingestStop() 
     {
->>>>>>> 1fb4e4af
+
+    }
+    
+    public void isBallHeld() 
+    {
 
     }
 
