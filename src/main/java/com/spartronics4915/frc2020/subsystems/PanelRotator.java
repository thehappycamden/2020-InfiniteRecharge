// I'm bad at naming things. Please come up with a better name...
package com.spartronics4915.frc2020.subsystems;

import com.ctre.phoenix.motorcontrol.ControlMode;
import com.ctre.phoenix.motorcontrol.can.TalonSRX;
import com.revrobotics.CANSparkMax;
import com.revrobotics.ColorSensorV3;
import com.revrobotics.CANSparkMaxLowLevel.MotorType;
import com.spartronics4915.frc2020.Constants;
import com.spartronics4915.lib.subsystems.SpartronicsSubsystem;
import edu.wpi.first.wpilibj.DriverStation;
import edu.wpi.first.wpilibj.I2C;
import edu.wpi.first.wpilibj.DigitalInput;

public class PanelRotator extends SpartronicsSubsystem
{
    private final CANSparkMax mSpinMotor;
<<<<<<< HEAD
    private final TalonSRX mExtendMotor;
    
=======
    private final CANSparkMax mExtendMotor;

>>>>>>> 7b9b1132
    private final DigitalInput mBeamSensorUp;
    private final DigitalInput mBeamSensorDown;

    private final ColorSensorV3 mColorSensor;

    // TODO: These are essentially random numbers, with the max value based on the
    // images at
    // https://www.andymark.com/products/infinite-recharge-control-panel-stickr
    public int[] mMinimumRed =
    {200, 0, 0};
    public int[] mMaximumRed =
    {255, 30, 30};

    // TODO: These are bad and will work in a way that will make you lose, which
    // will be sad
    public int[] mMinimumGreen =
    {0, 200, 0};
    public int[] mMaximumGreen =
    {30, 255, 30};

    // TODO: These are bad and will work in a way that will make you lose, which
    // will be sad
    public int[] mMinimumBlue =
    {0, 200, 200};
    public int[] mMaximumBlue =
    {30, 255, 255};

    // TODO: These are bad and will work in a way that will make you lose, which
    // will be sad
    public int[] mMinimumYellow =
    {200, 200, 0};
    public int[] mMaximumYellow =
    {255, 255, 30};

    public String sensedColor;

    public int red;
    public int green;
    public int blue;

    public PanelRotator()
    {
        mBeamSensorUp = new DigitalInput(Constants.PanelRotator.kBeamSensorUpID);
        mBeamSensorDown = new DigitalInput(Constants.PanelRotator.kBeamSensorDownID);
        mSpinMotor = new CANSparkMax(Constants.PanelRotator.kSpinMotorID, MotorType.kBrushless);
        mExtendMotor = new TalonSRX(Constants.PanelRotator.kExtendMotorID);
        mColorSensor = new ColorSensorV3(I2C.Port.kOnboard);
    }

    /** raises the arm holding the spinner at a set speed*/
<<<<<<< HEAD
    public void raise() {
        mExtendMotor.set(ControlMode.PercentOutput, Constants.PanelRotator.kExtendMotorSpeed);
    }

    /** lowers the arm holding the spinner at a set speed*/
    public void lower() {
        mExtendMotor.set(ControlMode.PercentOutput, -Constants.PanelRotator.kExtendMotorSpeed);
    }

    /** stops the extension motor */
    public void stopExtendMotor () {
        mExtendMotor.set(ControlMode.PercentOutput, 0);
=======
    public void raise()
    {
        mExtendMotor.set(Constants.PanelRotator.kExtendMotorSpeed);
    }

    /** lowers the arm holding the spinner at a set speed*/
    public void lower()
    {
        mExtendMotor.set(-Constants.PanelRotator.kExtendMotorSpeed);
    }

    /** stops the extension motor */
    public void stopExtendMotor()
    {
        mExtendMotor.set(0);
>>>>>>> 7b9b1132
    }

    /** gets the color (Red, Blue, Yellow, or Green) through game specific messages that the robot needs to spin to */
    public String getTargetColor()
    {
        String color = DriverStation.getInstance().getGameSpecificMessage();
        return color;
    }

    /** finds what color the color sensor is seeing  (Red, Blue, Yellow, or Green); currently just a placeholder for output */
<<<<<<< HEAD
    public String getActualColor() {
        //TODO: convert to 0-255 for user convenience.
=======
    public String getActualColor()
    {
        // TODO: convert to 0-255 for user convenience.
        /*
>>>>>>> 7b9b1132
        red =  mColorSensor.getRed();
        green =  mColorSensor.getGreen();
        blue =  mColorSensor.getBlue();
        sensedColor = "sensor is not working";
        if(mMinimumRed[0] <= red && red <= mMaximumRed[0]) {
            if(mMinimumRed[1] <= green && green <= mMaximumRed[1]) {
                if(mMinimumRed[2] <= blue && blue <= mMaximumRed[2]) {
                    sensedColor = "Red";
                }
            }
        }
        if(mMinimumBlue[0] <= red && red <= mMaximumBlue[0]) {
            if(mMinimumBlue[1] <= green && green <= mMaximumBlue[1]) {
                if(mMinimumBlue[2] <= blue && blue <= mMaximumBlue[2]) {
                    sensedColor = "Blue";
                }
            }
        }
        if(mMinimumYellow[0] <= red && red <= mMaximumYellow[0]) {
            if(mMinimumYellow[1] <= green && green <= mMaximumYellow[1]) {
                if(mMinimumYellow[2] <= blue && blue <= mMaximumYellow[2]) {
                    sensedColor = "Yellow";
                }
            }
        }
        if(mMinimumGreen[0] <= red && red <= mMaximumGreen[0]) {
            if(mMinimumGreen[1] <= green && green <= mMaximumGreen[1]) {
                if(mMinimumGreen[2] <= blue && blue <= mMaximumGreen[2]) {
                    sensedColor = "Green";
                }
            }
        }
<<<<<<< HEAD
        System.out.println(sensedColor);
        return sensedColor;
=======
        return sensedColor;
        */
        return "placeholder string for color sensing";
>>>>>>> 7b9b1132
    }

    /** sees if the bottom beam sensor is triggered */
    public boolean getBeamSensorDown()
    {
        // TODO: maybe backwards
        return mBeamSensorDown.get();
    }

    /** sees if the top beam sensor is triggered */
    public boolean getBeamSensorUp()
    {
        // TODO: maybe backwards
        return mBeamSensorUp.get();
    }

    /** spins the wheel to move the control panel */
    public void spin()
    {
        mSpinMotor.set(Constants.PanelRotator.kSpinMotorSpeed);
    }

    /** get the number of times that the spinning */
    public double getRotations()
    {
        return -1;
    }

    /** stops the wheel */
    public void stopSpin()
    {
        mSpinMotor.set(0);
    }

    /** stops the two motors */
    public void stop()
    {
        mSpinMotor.set(0);
        mExtendMotor.set(ControlMode.PercentOutput, 0);
    }
}<|MERGE_RESOLUTION|>--- conflicted
+++ resolved
@@ -15,13 +15,8 @@
 public class PanelRotator extends SpartronicsSubsystem
 {
     private final CANSparkMax mSpinMotor;
-<<<<<<< HEAD
     private final TalonSRX mExtendMotor;
-    
-=======
-    private final CANSparkMax mExtendMotor;
 
->>>>>>> 7b9b1132
     private final DigitalInput mBeamSensorUp;
     private final DigitalInput mBeamSensorDown;
 
@@ -72,36 +67,21 @@
     }
 
     /** raises the arm holding the spinner at a set speed*/
-<<<<<<< HEAD
-    public void raise() {
-        mExtendMotor.set(ControlMode.PercentOutput, Constants.PanelRotator.kExtendMotorSpeed);
-    }
-
-    /** lowers the arm holding the spinner at a set speed*/
-    public void lower() {
-        mExtendMotor.set(ControlMode.PercentOutput, -Constants.PanelRotator.kExtendMotorSpeed);
-    }
-
-    /** stops the extension motor */
-    public void stopExtendMotor () {
-        mExtendMotor.set(ControlMode.PercentOutput, 0);
-=======
     public void raise()
     {
-        mExtendMotor.set(Constants.PanelRotator.kExtendMotorSpeed);
+        mExtendMotor.set(ControlMode.PercentOutput, Constants.PanelRotator.kExtendMotorSpeed);
     }
 
     /** lowers the arm holding the spinner at a set speed*/
     public void lower()
     {
-        mExtendMotor.set(-Constants.PanelRotator.kExtendMotorSpeed);
+        mExtendMotor.set(ControlMode.PercentOutput, -Constants.PanelRotator.kExtendMotorSpeed);
     }
 
     /** stops the extension motor */
     public void stopExtendMotor()
     {
-        mExtendMotor.set(0);
->>>>>>> 7b9b1132
+        mExtendMotor.set(ControlMode.PercentOutput, 0);
     }
 
     /** gets the color (Red, Blue, Yellow, or Green) through game specific messages that the robot needs to spin to */
@@ -112,55 +92,55 @@
     }
 
     /** finds what color the color sensor is seeing  (Red, Blue, Yellow, or Green); currently just a placeholder for output */
-<<<<<<< HEAD
-    public String getActualColor() {
-        //TODO: convert to 0-255 for user convenience.
-=======
     public String getActualColor()
     {
         // TODO: convert to 0-255 for user convenience.
-        /*
->>>>>>> 7b9b1132
-        red =  mColorSensor.getRed();
-        green =  mColorSensor.getGreen();
-        blue =  mColorSensor.getBlue();
+        red = mColorSensor.getRed();
+        green = mColorSensor.getGreen();
+        blue = mColorSensor.getBlue();
         sensedColor = "sensor is not working";
-        if(mMinimumRed[0] <= red && red <= mMaximumRed[0]) {
-            if(mMinimumRed[1] <= green && green <= mMaximumRed[1]) {
-                if(mMinimumRed[2] <= blue && blue <= mMaximumRed[2]) {
+        if (mMinimumRed[0] <= red && red <= mMaximumRed[0])
+        {
+            if (mMinimumRed[1] <= green && green <= mMaximumRed[1])
+            {
+                if (mMinimumRed[2] <= blue && blue <= mMaximumRed[2])
+                {
                     sensedColor = "Red";
                 }
             }
         }
-        if(mMinimumBlue[0] <= red && red <= mMaximumBlue[0]) {
-            if(mMinimumBlue[1] <= green && green <= mMaximumBlue[1]) {
-                if(mMinimumBlue[2] <= blue && blue <= mMaximumBlue[2]) {
+        if (mMinimumBlue[0] <= red && red <= mMaximumBlue[0])
+        {
+            if (mMinimumBlue[1] <= green && green <= mMaximumBlue[1])
+            {
+                if (mMinimumBlue[2] <= blue && blue <= mMaximumBlue[2])
+                {
                     sensedColor = "Blue";
                 }
             }
         }
-        if(mMinimumYellow[0] <= red && red <= mMaximumYellow[0]) {
-            if(mMinimumYellow[1] <= green && green <= mMaximumYellow[1]) {
-                if(mMinimumYellow[2] <= blue && blue <= mMaximumYellow[2]) {
+        if (mMinimumYellow[0] <= red && red <= mMaximumYellow[0])
+        {
+            if (mMinimumYellow[1] <= green && green <= mMaximumYellow[1])
+            {
+                if (mMinimumYellow[2] <= blue && blue <= mMaximumYellow[2])
+                {
                     sensedColor = "Yellow";
                 }
             }
         }
-        if(mMinimumGreen[0] <= red && red <= mMaximumGreen[0]) {
-            if(mMinimumGreen[1] <= green && green <= mMaximumGreen[1]) {
-                if(mMinimumGreen[2] <= blue && blue <= mMaximumGreen[2]) {
+        if (mMinimumGreen[0] <= red && red <= mMaximumGreen[0])
+        {
+            if (mMinimumGreen[1] <= green && green <= mMaximumGreen[1])
+            {
+                if (mMinimumGreen[2] <= blue && blue <= mMaximumGreen[2])
+                {
                     sensedColor = "Green";
                 }
             }
         }
-<<<<<<< HEAD
         System.out.println(sensedColor);
         return sensedColor;
-=======
-        return sensedColor;
-        */
-        return "placeholder string for color sensing";
->>>>>>> 7b9b1132
     }
 
     /** sees if the bottom beam sensor is triggered */
