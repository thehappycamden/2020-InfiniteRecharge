package com.spartronics4915.frc2020.subsystems;

import com.spartronics4915.frc2020.Constants;
import com.spartronics4915.lib.hardware.motors.SensorModel;
import com.spartronics4915.lib.hardware.motors.SpartronicsMax;
import com.spartronics4915.lib.hardware.motors.SpartronicsMotor;
import com.spartronics4915.lib.hardware.motors.SpartronicsSRX;
import com.spartronics4915.lib.hardware.motors.SpartronicsSimulatedMotor;
import com.spartronics4915.lib.subsystems.SpartronicsSubsystem;

import edu.wpi.first.wpilibj.DigitalInput;

/**
 * Indexer for storing power cells
 */
public class Indexer extends SpartronicsSubsystem
{
    private double mTargetPosition = 0;

    private SpartronicsMotor mIndexerMotor;
    private SpartronicsMotor mLoaderMotor;
    private SpartronicsMotor mTransferMotor;

    private SensorModel mIndexerModel;
    private SensorModel mLoaderModel;
    private SensorModel mTransferModel;

    private DigitalInput mLimitSwitch;
    private DigitalInput mOpticalProxSensor;
    private DigitalInput mIntakeProxSensor;

    private boolean mIsLaunching = false;
    private boolean mIsTransferring = false;

    private int mBallsHeld = 0;

    public boolean mIsFull = false;

    public Indexer()
    {
        // Set up Spinner
        mIndexerModel = SensorModel.fromMultiplier(Constants.Indexer.Spinner.kConversionRatio);
        mIndexerMotor = SpartronicsMax.makeMotor(Constants.Indexer.Spinner.kMotorId, mIndexerModel);
        // Set up Loader
        mLoaderModel = SensorModel.fromMultiplier(Constants.Indexer.Loader.kConversionRatio);
        mLoaderMotor = SpartronicsSRX.makeMotor(Constants.Indexer.Loader.kMotorId, mLoaderModel);
        // Set up Transfer
        mTransferModel = SensorModel.fromMultiplier(Constants.Indexer.Transfer.kConversionRatio);
        mTransferMotor = SpartronicsMax.makeMotor(Constants.Indexer.Transfer.kMotorId, mTransferModel);

        if (mIndexerMotor.hadStartupError() || mLoaderMotor.hadStartupError() || mTransferMotor.hadStartupError())
        {
            mIndexerMotor = new SpartronicsSimulatedMotor(Constants.Indexer.Spinner.kMotorId);
            mLoaderMotor = new SpartronicsSimulatedMotor(Constants.Indexer.Loader.kMotorId);
            logInitialized(false);
        }
        else
        {
            logInitialized(true);
        }
        // Set up gains for spinner
        mIndexerMotor.setVelocityGains(Constants.Indexer.Spinner.kVelocityP,
            Constants.Indexer.Spinner.kVelocityD);
        mIndexerMotor.setPositionGains(Constants.Indexer.Spinner.kPositionP,
            Constants.Indexer.Spinner.kPositionD);
        mIndexerMotor.setMotionProfileCruiseVelocity(Constants.Indexer.Spinner.kMaxVelocity); // Set motion profile
        mIndexerMotor.setMotionProfileMaxAcceleration(Constants.Indexer.Spinner.kMaxAcceleration);
        mIndexerMotor.setUseMotionProfileForPosition(true);

        // Set up gains for loader
        mLoaderMotor.setVelocityGains(Constants.Indexer.Loader.kVelocityP,
            Constants.Indexer.Loader.kVelocityD);
        mLoaderMotor.setPositionGains(Constants.Indexer.Loader.kPositionP,
            Constants.Indexer.Loader.kPositionD);

        // Set up gains for transfer
        mTransferMotor.setVelocityGains(Constants.Indexer.Transfer.kVelocityP, Constants.Indexer.Transfer.kVelocityD);
        mTransferMotor.setPositionGains(Constants.Indexer.Transfer.kPositionP, Constants.Indexer.Transfer.kPositionD);

        // Setup Optical Flag for zeroing position
        mLimitSwitch = new DigitalInput(Constants.Indexer.kLimitSwitchId);

        // Setup Proximity Sensors for indexing
        mOpticalProxSensor = new DigitalInput(Constants.Indexer.kSlotProxSensorId);
        mIntakeProxSensor  = new DigitalInput(Constants.Indexer.kIntakeSensorId);
    }

    /**
     * @return Whether or not the optical flag is triggered.
     */
    public boolean checkFlag()
    {
        return mLimitSwitch.get();
    }

    /**
     * Sets the spinner to a specific velocity
     * @param velocity the velocity to spin the spinner at
     */
    public void spinAt(double velocity)
    {
        mIndexerMotor.setVelocity(velocity);
    }

    /**
     * Sets the spinner encoder to zero at it's current position
     */
    public void setZero()
    {
        mIndexerMotor.getEncoder().setPosition(0);
    }

    /**
     * @return whether or not a ball is loaded in the first slot
     */
    public boolean getSlotBallLoaded()
    {
        return mOpticalProxSensor.get();
    }

    /**
     * Checks to see if a ball is held in the intake chamber
     * with a proximity sensor returning a digital value.
     * <p>
     * The style of proximity sensor we use requires MANUAL calibration.
     *
     * @return Whether a ball is held
     */
    public boolean getIntakeBallLoaded()
    {
        return !mIntakeProxSensor.get();
    }

    /**
     * Rotate the spinner a certain amount of rotations
     * @param N the number of quarter rotations to perform
     */
    public void rotateN(double N)
    {
<<<<<<< HEAD
        if (N != 0) 
=======
        if (N != 0)
>>>>>>> 49bfb910
        {
            double deltaPosition = 0.25 * N; // Cast N to double and convert to rotations
            mTargetPosition += deltaPosition;
            mIndexerMotor.setPosition(mTargetPosition); // Rotate Spinner to target.
        }
    }

    /**
     * Returns spinner to "0" position on the encoder
     */
    public void returnToHome()
    {
        mTargetPosition = 0;
        mIndexerMotor.setPosition(mTargetPosition);
    }

    /**
     * Move spinner to nearest position
     */
    public void toNearestQuarterRotation()
    {
        // Rotates to nearest quarter rotation
        mTargetPosition = Math.ceil(mIndexerMotor.getEncoder().getPosition() * 4) / 4;
        mIndexerMotor.setPosition(mTargetPosition);
    }

    /**
     * Start loading balls into the shooter
     */
    public void launch()
    {
        mIsLaunching = true;
        mLoaderMotor.setVelocity(Constants.Indexer.Loader.kSpeed);
    }

    /**
     * Stop loading balls into the shooter
     */
    public void endLaunch()
    {
        mIsLaunching = false;
        mLoaderMotor.setVelocity(0);
    }

    /**
     * @return whether or not the loader motor is running
     */
    public boolean isLaunching()
    {
        return mIsLaunching;
    }

    public void transfer()
    {
        mIsTransferring = true;
        mTransferMotor.setVelocity(Constants.Indexer.Transfer.kSpeed);
    }

    public void endTransfer()
    {
        mIsTransferring = false;
        mTransferMotor.setVelocity(0);
    }

    public boolean isTransferring()
    {
        return mIsTransferring;
    }

    /**
     * Stop all motors
     */
    public void stop()
    {
        mLoaderMotor.setNeutral();
        mIndexerMotor.setNeutral();
    }

    /**
     * Stop Spinner
     */
    public void stopSpinner()
    {
        mIndexerMotor.setNeutral();
    }

<<<<<<< HEAD
    public boolean isAtPositon()
=======
    public boolean isAtPosition()
>>>>>>> 49bfb910
    {
        return Math.abs(mTargetPosition - mIndexerMotor.getEncoder().getPosition()) > Constants.Indexer.Spinner.kPositionTolerance;
    }

    public void addBalls(int i)
    {
        mBallsHeld = Math.min(5, Math.max(0, mBallsHeld+i));
    }

    public void setBalls(int i)
    {
        mBallsHeld = Math.min(5, Math.max(0, i));
    }

    public int getBalls()
    {
        return mBallsHeld;
    }

    public boolean areFinsAligned()
    {
        double positionMod90 = mIndexerMotor.getEncoder().getPosition() % 90;
        return (positionMod90 >= 85 || positionMod90 <= 5); // if in a safe space to load a ball
    }
}<|MERGE_RESOLUTION|>--- conflicted
+++ resolved
@@ -137,11 +137,7 @@
      */
     public void rotateN(double N)
     {
-<<<<<<< HEAD
-        if (N != 0) 
-=======
         if (N != 0)
->>>>>>> 49bfb910
         {
             double deltaPosition = 0.25 * N; // Cast N to double and convert to rotations
             mTargetPosition += deltaPosition;
@@ -228,11 +224,7 @@
         mIndexerMotor.setNeutral();
     }
 
-<<<<<<< HEAD
-    public boolean isAtPositon()
-=======
     public boolean isAtPosition()
->>>>>>> 49bfb910
     {
         return Math.abs(mTargetPosition - mIndexerMotor.getEncoder().getPosition()) > Constants.Indexer.Spinner.kPositionTolerance;
     }
