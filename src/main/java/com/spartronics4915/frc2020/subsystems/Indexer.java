package com.spartronics4915.frc2020.subsystems;

import com.spartronics4915.frc2020.Constants;
import com.spartronics4915.lib.hardware.motors.SensorModel;
import com.spartronics4915.lib.hardware.motors.SpartronicsMax;
import com.spartronics4915.lib.hardware.motors.SpartronicsMotor;
import com.spartronics4915.lib.hardware.motors.SpartronicsSRX;
import com.spartronics4915.lib.hardware.motors.SpartronicsSimulatedMotor;
import com.spartronics4915.lib.subsystems.SpartronicsSubsystem;

import edu.wpi.first.wpilibj.DigitalInput;

/**
 * Indexer for storing power cells
 */
public class Indexer extends SpartronicsSubsystem
{
    private double targetPosition = 0;

    private SpartronicsMotor mIndexerMotor;
    private SpartronicsMotor mLoaderMotor;
    private SpartronicsMotor mTransferMotor;

    private SensorModel mIndexerModel;
    private SensorModel mLoaderModel;
    private SensorModel mTransferModel;

    private DigitalInput mOpticalFlag;
    private DigitalInput mOpticalProxSensor;
    private DigitalInput mIntakeProxSensor;

    private boolean mIsLaunching = false;
    private boolean mIsTransferring = false;

    public Indexer()
    {
        // Set up Spinner
        mIndexerModel = SensorModel.fromMultiplier(Constants.Indexer.Spinner.kConversionRatio);
        mIndexerMotor = SpartronicsMax.makeMotor(Constants.Indexer.Spinner.kMotorId, mIndexerModel);
        // Set up Loader
        mLoaderModel = SensorModel.fromMultiplier(Constants.Indexer.Loader.kConversionRatio);
        mLoaderMotor = SpartronicsSRX.makeMotor(Constants.Indexer.Loader.kMotorId, mLoaderModel);
        // Set up Transfer
        mTransferModel = SensorModel.fromMultiplier(Constants.Indexer.Transfer.kConversionRatio);
        mTransferMotor = SpartronicsMax.makeMotor(Constants.Indexer.Transfer.kMotorId, mTransferModel);

        if (mIndexerMotor.hadStartupError() || mLoaderMotor.hadStartupError() || mTransferMotor.hadStartupError())
        {
<<<<<<< HEAD
            mIndexerMotor = new SpartronicsSimulatedMotor();
            mLoaderMotor = new SpartronicsSimulatedMotor();
=======
            mSpinnerMotor = new SpartronicsSimulatedMotor(Constants.Indexer.Spinner.kMotorId);
            mLoaderMotor = new SpartronicsSimulatedMotor(Constants.Indexer.Loader.kMotorId);
>>>>>>> 0c4a60ce
            logInitialized(false);
        } else {
            logInitialized(true);
        }
        // Set up gains for spinner
        mIndexerMotor.setVelocityGains(Constants.Indexer.Spinner.kVelocityP,
            Constants.Indexer.Spinner.kVelocityD);
        mIndexerMotor.setPositionGains(Constants.Indexer.Spinner.kPositionP,
            Constants.Indexer.Spinner.kPositionD);
        mIndexerMotor.setMotionProfileCruiseVelocity(Constants.Indexer.Spinner.kMaxVelocity); // Set motion profile
        mIndexerMotor.setMotionProfileMaxAcceleration(Constants.Indexer.Spinner.kMaxAcceleration);
        mIndexerMotor.setUseMotionProfileForPosition(true);

        // Set up gains for loader
        mLoaderMotor.setVelocityGains(Constants.Indexer.Loader.kVelocityP,
            Constants.Indexer.Loader.kVelocityD);
        mLoaderMotor.setPositionGains(Constants.Indexer.Loader.kPositionP,
            Constants.Indexer.Loader.kPositionD);

        // Set up gains for transfer
        mTransferMotor.setVelocityGains(Constants.Indexer.Transfer.kVelocityP, Constants.Indexer.Transfer.kVelocityD);
        mTransferMotor.setPositionGains(Constants.Indexer.Transfer.kPositionP, Constants.Indexer.Transfer.kPositionD);

        // Setup Optical Flag for zeroing position
        mOpticalFlag = new DigitalInput(Constants.Indexer.kOpticalFlagId);

        // Setup Proximity Sensors for indexing
        mOpticalProxSensor = new DigitalInput(Constants.Indexer.kSlotProxSensorId);
        mIntakeProxSensor  = new DigitalInput(Constants.Indexer.kIntakeSensorId);
    }

    /**
     * @return Whether or not the optical flag is triggered.
     */
    public boolean checkFlag()
    {
        return (Constants.Indexer.kOpticalFlagReversed ? mOpticalFlag.get() : !mOpticalFlag.get());
    }

    /**
     * Sets the spinner to a specific velocity
     * @param velocity the velocity to spin the spinner at
     */
    public void spinAt(double velocity)
    {
        mIndexerMotor.setVelocity(velocity);
    }

    /**
     * Sets the spinner encoder to zero at it's current position
     */
    public void setZero()
    {
        mIndexerMotor.getEncoder().setPosition(0);
    }

    /**
     * @return whether or not a ball is loaded in the first slot
     */
    public boolean getSlotBallLoaded()
    {
        return mOpticalProxSensor.get();
    }

    /**
     * @return whether or not a ball is loaded in the intake
     */
    public boolean getIntakeBallLoaded()
    {
        return mIntakeProxSensor.get();
    }

    /**
     * Rotate the spinner a certain amount of rotations
     * @param N the number of quarter rotations to perform
     */
    public void rotateN(int N)
    {
        double deltaPosition = 0.25 * ((double) N); // Cast N to double and convert to rotations
        targetPosition += deltaPosition;
        mIndexerMotor.setPosition(targetPosition); // Rotate Spinner to target.
    }

    /**
     * Returns spinner to "0" position on the encoder
     */
    public void returnToHome()
    {
        targetPosition = 0;
        mIndexerMotor.setPosition(targetPosition);
    }

    /**
     * Move spinner to nearest position
     */
    public void toNearestQuarterRotation()
    {
        // Rotates to nearest quarter rotation
        targetPosition = Math.ceil(mIndexerMotor.getEncoder().getPosition() * 4) / 4;
        mIndexerMotor.setPosition(targetPosition);
    }

    /**
     * Start loading balls into the shooter
     */
    public void launch()
    {
        mIsLaunching = true;
        mLoaderMotor.setVelocity(Constants.Indexer.Loader.kSpeed);
    }

    /**
     * Stop loading balls into the shooter
     */
    public void endLaunch()
    {
        mIsLaunching = false;
        mLoaderMotor.setVelocity(0);
    }

    /**
     * @return whether or not the loader motor is running
     */
    public boolean isLaunching()
    {
        return mIsLaunching;
    }

    public void transfer() {
        mIsTransferring = true;
        mTransferMotor.setVelocity(Constants.Indexer.Transfer.kSpeed);
    }

    public void endTransfer()
    {
        mIsTransferring = false;
        mTransferMotor.setVelocity(0);
    }

    public boolean isTransferring() {
        return mIsTransferring;
    }

    /**
     * Stop all motors
     */
    public void stop()
    {
        mLoaderMotor.setNeutral();
        mIndexerMotor.setNeutral();
    }

    /**
     * Stop Spinner
     */
    public void stopSpinner()
    {
        mIndexerMotor.setNeutral();
    }
}<|MERGE_RESOLUTION|>--- conflicted
+++ resolved
@@ -46,13 +46,8 @@
 
         if (mIndexerMotor.hadStartupError() || mLoaderMotor.hadStartupError() || mTransferMotor.hadStartupError())
         {
-<<<<<<< HEAD
-            mIndexerMotor = new SpartronicsSimulatedMotor();
-            mLoaderMotor = new SpartronicsSimulatedMotor();
-=======
-            mSpinnerMotor = new SpartronicsSimulatedMotor(Constants.Indexer.Spinner.kMotorId);
+            mIndexerMotor = new SpartronicsSimulatedMotor(Constants.Indexer.Spinner.kMotorId);
             mLoaderMotor = new SpartronicsSimulatedMotor(Constants.Indexer.Loader.kMotorId);
->>>>>>> 0c4a60ce
             logInitialized(false);
         } else {
             logInitialized(true);
