--- conflicted
+++ resolved
@@ -71,13 +71,8 @@
             mIndexerMotor = new SpartronicsSimulatedMotor(Constants.Indexer.Spinner.kMotorId);
             mLoaderMotor = new SpartronicsSimulatedMotor(Constants.Indexer.Loader.kMotorId);
             logInitialized(false);
-<<<<<<< HEAD
-        } 
-        else 
-=======
         }
         else
->>>>>>> 0506cf0a
         {
             logInitialized(true);
         }
