package com.spartronics4915.frc2020.subsystems;

import com.spartronics4915.frc2020.Constants;
import com.spartronics4915.frc2020.commands.LauncherDefaultCommand;
import com.spartronics4915.lib.hardware.motors.SensorModel;
import com.spartronics4915.lib.hardware.motors.SpartronicsEncoder;
import com.spartronics4915.lib.hardware.motors.SpartronicsMax;
import com.spartronics4915.lib.hardware.motors.SpartronicsMotor;
import com.spartronics4915.lib.subsystems.SpartronicsSubsystem;
import edu.wpi.first.wpilibj.AnalogPotentiometer;
import edu.wpi.first.wpilibj.Servo;
import edu.wpi.first.wpilibj.controller.SimpleMotorFeedforward;

public class Launcher extends SpartronicsSubsystem
{
    private SpartronicsMotor mFlywheelMasterMotor;
    private SpartronicsEncoder mFlywheelEncoder;
    private Servo mAngleAdjusterMasterServo;
    private Servo mAngleAdjusterFollowerServo;
    private SpartronicsMotor mTurretMotor;
    private AnalogPotentiometer mTurretPotentiometer;

    private double targetRPM;
    private double targetAngle;

    private SimpleMotorFeedforward mFeedforwardCalculator = new SimpleMotorFeedforward(
            Constants.Launcher.kS, Constants.Launcher.kV, Constants.Launcher.kA);

    public Launcher()
    {
        // Construct your hardware here
        boolean success = false;
        try
        {
            // ONE NEO for flywheel
<<<<<<< HEAD
            mFlywheelMasterMotor = SpartronicsMax.makeMotor(
                    /*Constants.Launcher.kFlywheelMasterID*/2,
                    SensorModel.fromMultiplier(1)/*, Constants.Launcher.kFlywheelFollowerID*/);
            mFlywheelMasterMotor.setVelocityGains(0.00154, 0, 0, 0);
=======
            mFlywheelMasterMotor = SpartronicsMax.makeMotor(Constants.Launcher.kFlywheelMasterId, SensorModel.toRadians(1),
                Constants.Launcher.kFlywheelFollowerId);// new SpartronicsMax(Constants.Launcher.kFlywheelMasterID,SensorModel.toRadians(1));
>>>>>>> a38a3a53
            mFlywheelEncoder = mFlywheelMasterMotor.getEncoder();

            // Two Servos for angle adjustement
            mAngleAdjusterMasterServo = new Servo(Constants.Launcher.kAngleAdjusterMasterId);
            mAngleAdjusterFollowerServo = new Servo(Constants.Launcher.kAngleAdjusterFollowerId);
            // One NEO 550 motor for turret
<<<<<<< HEAD
            /*mTurretMotor = SpartronicsMax.makeMotor(Constants.Launcher.kTurretID,
                    SensorModel.toRadians(360));*/
=======
            mTurretMotor = SpartronicsMax.makeMotor(Constants.Launcher.kTurretId, SensorModel.toRadians(360));
>>>>>>> a38a3a53
            turnTurret(0);
            mTurretPotentiometer = new AnalogPotentiometer(Constants.Launcher.kTurretPotentiometerId, 90, -45);
            setDefaultCommand(new LauncherDefaultCommand(this));
            success = true;
        }
        catch (Exception e)
        {
            // TODO: handle exception
            logException("Could not instantiate Launcher: ", e);
            success = false;
        }
        logInitialized(success);
    }

    /**
     * call this in execute() method of a command to have the motor constantly run at the target rpm
     */
    public void runFlywheel()
    {
        mFlywheelMasterMotor.setVelocity(targetRPM);
        System.out.println("hello");
    }

    /**
     * Rotates turret to a specific angle relative to the home position
     * @param absoluteAngle Angle in degrees you want to turn the turret relative to the home position
     */
    public void turnTurret(double absoluteAngle)
    {
        // need enc or pot\
        // mTurretMotor.setPosition(absoluteAngle);
    }

    /**
     * Returns the current angle the turret is facing relative to straight ahead/home position
     * @return Current angle in degrees the turret is facing relative to the home position (forwards)
     */
    public double getTurretDirection()
    {
        return mTurretPotentiometer.get();
    }

    /**
     * Sets target angle to given angle
     * @param angle Angle in degrees above horizontal you want the angle adjuster to go to
     */
    public void setPitch(double angle)
    {
        if (angle > 30)
        {
            angle = 30;
        }
        targetAngle = angle;
    }

    /**
     * Sets target rpm for flywheel to given rpm
     * @param rpm RPM you want the flywheel to target
     */
    public void setRPM(double rpm)
    {
        targetRPM = rpm;
    }

    /**
     * Returns current target angle of angle adjuster
     * @return Angle in degrees above horizontal that the angle adjuster is targeting
     */
    public double getTargetPitch()
    {
        return targetAngle;
    }

    /**
     * Returns current target RPM of shooter
     * @return RPM that the flywheel is targeting
     */
    public double getTargetRPM()
    {
        return targetRPM;
    }

    /**
     * Returns current angle of angle adjuster
     * @return Current angle in degrees above horizontal of the angle adjuster
     */
    public double getCurrentPitch()
    {
        // NEED ENC OR POT
        double pitch = mAngleAdjusterMasterServo.getPosition();
        return pitch;
    }

    /**
     * Returns current RPM of shooter
     * @return The current RPM of the flywheel
     */
    public double getCurrentRPM()
    {
        return mFlywheelEncoder.getVelocity();
    }

    /**
     * Computes and returns angle for angle adjuster based on input distance
     * @param distance Horizontal distance in meters from the shooter to the target
     * @return The angle in degrees above horizontal that is calculated to be necessary to hit the target based off of the input distance
     */
    public double calcPitch(double distance)
    {
        double angle = 0.0;
        return angle;
    }

    /**
     * Computes and returns RPM based on input distance
     * @param distance Horizontal distance in meters from the shooter to the target
     * @return RPM calculated to be necessary to hit the target based of of the input distance
     */
    public double calcRPM(double distance)
    {
        double RPM = 0.0;
        return RPM;
    }

    /**
     * Returns whether or not the target is within the range that the turret can rotate to, used by driver
     * @return True if the target is within the turret's range of rotation, else false
     */
    public boolean inFOV()
    {
        boolean inRotationRange = true;
        return inRotationRange;
    }

    /**
     * Returns whether or not the target is within the range that the shooter can shoot, used by driver
     * @return True if the target is within the horizontal distance from the target the shooter is capable of shooting to, else false
     */
    public boolean inRange()
    {
        boolean inRange = true;
        return inRange;
    }

    /**
     * Reverses flywheel motors
     */
    public void reverse()
    {

    }

    /**
     * Resets shooter
     */
    public void reset()
    {
        /*setRPM(0);
        mFlywheelMasterMotor.setBrakeMode(true);
        setPitch(0);
        turnTurret(0);*/
    }
    // The exception to this is a general-functionality stop() method.
}<|MERGE_RESOLUTION|>--- conflicted
+++ resolved
@@ -24,7 +24,7 @@
     private double targetAngle;
 
     private SimpleMotorFeedforward mFeedforwardCalculator = new SimpleMotorFeedforward(
-            Constants.Launcher.kS, Constants.Launcher.kV, Constants.Launcher.kA);
+        Constants.Launcher.kS, Constants.Launcher.kV, Constants.Launcher.kA);
 
     public Launcher()
     {
@@ -33,29 +33,21 @@
         try
         {
             // ONE NEO for flywheel
-<<<<<<< HEAD
             mFlywheelMasterMotor = SpartronicsMax.makeMotor(
-                    /*Constants.Launcher.kFlywheelMasterID*/2,
-                    SensorModel.fromMultiplier(1)/*, Constants.Launcher.kFlywheelFollowerID*/);
+                /*Constants.Launcher.kFlywheelMasterID*/2,
+                SensorModel.fromMultiplier(1)/*, Constants.Launcher.kFlywheelFollowerID*/);
             mFlywheelMasterMotor.setVelocityGains(0.00154, 0, 0, 0);
-=======
-            mFlywheelMasterMotor = SpartronicsMax.makeMotor(Constants.Launcher.kFlywheelMasterId, SensorModel.toRadians(1),
-                Constants.Launcher.kFlywheelFollowerId);// new SpartronicsMax(Constants.Launcher.kFlywheelMasterID,SensorModel.toRadians(1));
->>>>>>> a38a3a53
             mFlywheelEncoder = mFlywheelMasterMotor.getEncoder();
 
             // Two Servos for angle adjustement
             mAngleAdjusterMasterServo = new Servo(Constants.Launcher.kAngleAdjusterMasterId);
             mAngleAdjusterFollowerServo = new Servo(Constants.Launcher.kAngleAdjusterFollowerId);
             // One NEO 550 motor for turret
-<<<<<<< HEAD
             /*mTurretMotor = SpartronicsMax.makeMotor(Constants.Launcher.kTurretID,
                     SensorModel.toRadians(360));*/
-=======
-            mTurretMotor = SpartronicsMax.makeMotor(Constants.Launcher.kTurretId, SensorModel.toRadians(360));
->>>>>>> a38a3a53
             turnTurret(0);
-            mTurretPotentiometer = new AnalogPotentiometer(Constants.Launcher.kTurretPotentiometerId, 90, -45);
+            mTurretPotentiometer = new AnalogPotentiometer(
+                Constants.Launcher.kTurretPotentiometerId, 90, -45);
             setDefaultCommand(new LauncherDefaultCommand(this));
             success = true;
         }
