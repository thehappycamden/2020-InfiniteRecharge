--- conflicted
+++ resolved
@@ -83,13 +83,9 @@
             Constants.Launcher.kV, Constants.Launcher.kA);
         mFlywheelMasterMotor.setOutputInverted(false);
         mFlywheelEncoder = mFlywheelMasterMotor.getEncoder();
-<<<<<<< HEAD
-        mTargetAngle = Rotation2d.fromDegrees(0.0);
-=======
 
         mTargetAngle = new Rotation2d();
         mTargetTurretDirection = new Rotation2d();
->>>>>>> cd975af7
 
         // One BAG motor for turret
         mTurretMotor = SpartronicsSRX.makeMotor(Constants.Launcher.kTurretId,
