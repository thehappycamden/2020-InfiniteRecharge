--- conflicted
+++ resolved
@@ -63,12 +63,8 @@
             SensorModel.fromMultiplier(1));
         if (mFlywheelMasterMotor.hadStartupError())
         {
-<<<<<<< HEAD
-            mFlywheelMasterMotor = new SpartronicsSimulatedMotor();
-=======
             mFlywheelMasterMotor = new SpartronicsSimulatedMotor(Constants.Launcher.kFlywheelMasterId);
             mTurretMotor = new SpartronicsSimulatedMotor(Constants.Launcher.kTurretId);
->>>>>>> 0c4a60ce
             logInitialized(false);
         }
         else
