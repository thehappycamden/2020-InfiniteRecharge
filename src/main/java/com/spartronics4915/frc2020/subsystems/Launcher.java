package com.spartronics4915.frc2020.subsystems;

import com.revrobotics.CANAnalog;
import com.revrobotics.CANPIDController;
import com.revrobotics.CANAnalog.AnalogMode;
import com.spartronics4915.frc2020.Constants;
import com.spartronics4915.frc2020.commands.LauncherCommands;
import com.spartronics4915.lib.hardware.motors.SensorModel;
import com.spartronics4915.lib.hardware.motors.SpartronicsEncoder;
import com.spartronics4915.lib.hardware.motors.SpartronicsMax;
import com.spartronics4915.lib.hardware.motors.SpartronicsMotor;
import com.spartronics4915.lib.hardware.motors.SpartronicsSimulatedMotor;
import com.spartronics4915.lib.subsystems.SpartronicsSubsystem;
import edu.wpi.first.wpilibj.AnalogPotentiometer;
import edu.wpi.first.wpilibj.Servo;
import edu.wpi.first.wpilibj.controller.SimpleMotorFeedforward;

public class Launcher extends SpartronicsSubsystem
{
    private SpartronicsMotor mFlywheelMasterMotor;
    private SpartronicsEncoder mFlywheelEncoder;
    private Servo mAngleAdjusterMasterServo;
    private Servo mAngleAdjusterFollowerServo;
    private SpartronicsMotor mTurretMotor;
    private SpartronicsEncoder mTurretPotentiometer;

    private double targetRPS;
    private double targetAngle;

    private SimpleMotorFeedforward mFeedforwardCalculator;

    public Launcher()
    {
        // ONE NEO for flywheel
        mFlywheelMasterMotor = SpartronicsMax.makeMotor(Constants.Launcher.kFlywheelMasterId,
            SensorModel.toRadians(1));
        // One NEO 550 motor for turret
        mTurretMotor = SpartronicsMax.makeMotor(Constants.Launcher.kTurretId,
            SensorModel.toRadians(360));
        if (mFlywheelMasterMotor.hadStartupError() || mTurretMotor.hadStartupError())
        {
<<<<<<< HEAD
            // ONE NEO for flywheel
            mFlywheelMasterMotor = SpartronicsMax.makeMotor(/*Constants.Launcher.kFlywheelMasterId*/2, SensorModel.fromMultiplier(1));
            mFlywheelMasterMotor.setVelocityGains(0.000389, 0, 0, 0);
            mFeedforwardCalculator = new SimpleMotorFeedforward(Constants.Launcher.kS, Constants.Launcher.kV, Constants.Launcher.kA);
            mFlywheelMasterMotor.setOutputInverted(true);
            if (mFlywheelMasterMotor.hadStartupError())
            {
                mFlywheelMasterMotor = new SpartronicsSimulatedMotor();
                logInitialized(false);
            } else {
                logInitialized(true);
            }
            mFlywheelEncoder = mFlywheelMasterMotor.getEncoder();
            
            // One NEO 550 motor for turret
            mTurretMotor = SpartronicsMax.makeMotor(Constants.Launcher.kTurretId, SensorModel.toRadians(360));
            if (mTurretMotor.hadStartupError())
            {
                mTurretMotor = new SpartronicsSimulatedMotor();
                logInitialized(false);
            } else {
                logInitialized(true);
            }
            mTurretPotentiometer = mTurretMotor.getEncoder().setFeedBackDevice(((SpartronicsMax)mTurretMotor).getAnalog());//new AnalogPotentiometer(Constants.Launcher.kTurretPotentiometerId, 90, -45);

            // Two Servos for angle adjustement
            mAngleAdjusterMasterServo = new Servo(Constants.Launcher.kAngleAdjusterMasterId);
            mAngleAdjusterFollowerServo = new Servo(Constants.Launcher.kAngleAdjusterFollowerId);
            
            turnTurret(0);
            success = true;
=======
            mFlywheelMasterMotor = new SpartronicsSimulatedMotor();
            mTurretMotor = new SpartronicsSimulatedMotor();
            logInitialized(false);
>>>>>>> 44fe2cfe
        }
        else
        {
            logInitialized(true);
        }
        mFlywheelEncoder = mFlywheelMasterMotor.getEncoder();

        // Two Servos for angle adjustement
        mAngleAdjusterMasterServo = new Servo(Constants.Launcher.kAngleAdjusterMasterId);
        mAngleAdjusterFollowerServo = new Servo(Constants.Launcher.kAngleAdjusterFollowerId);

        turnTurret(0);
        mTurretPotentiometer = new AnalogPotentiometer(Constants.Launcher.kTurretPotentiometerId,
            90, -45);
        setDefaultCommand(new LauncherDefaultCommand(this));
    }

    /**
     * call this in execute() method of a command to have the motor constantly run at the target rpm
     */
    public void runFlywheel()
    {
        mFlywheelMasterMotor.setVelocity(targetRPS, mFeedforwardCalculator.calculate(targetRPS));
        System.out.println("Flywheel's current rps is " + getCurrentRPS());
    }

    /**
     * Rotates turret to a specific angle relative to the home position
     * @param absoluteAngle Angle in degrees you want to turn the turret relative to the home position
     */
    public void turnTurret(double absoluteAngle)
    {
        // need enc or pot\
        mTurretMotor.setPosition(absoluteAngle);
    }

    /**
     * Returns the current angle the turret is facing relative to straight ahead/home position
     * @return Current angle in degrees the turret is facing relative to the home position (forwards)
     */
    public double getTurretDirection()
    {
        return mTurretPotentiometer.getPosition();
    }

    /**
     * Sets target angle to given angle
     * @param angle Angle in degrees above horizontal you want the angle adjuster to go to
     */
    public void setPitch(double angle)
    {
        if (angle > 30)
        {
            angle = 30;
        }
        targetAngle = angle;
    }

    /**
     * Sets target rpm for flywheel to given rpm
     * @param rpm RPM you want the flywheel to target
     */
    public void setRPS(double rps)
    {
        targetRPS = rps;
    }

    /**
     * Returns current target angle of angle adjuster
     * @return Angle in degrees above horizontal that the angle adjuster is targeting
     */
    public double getTargetPitch()
    {
        return targetAngle;
    }

    /**
     * Returns current target RPS of shooter
     * @return RPS that the flywheel is targeting
     */
    public double getTargetRPS()
    {
        return targetRPS;
    }

    /**
     * Returns current angle of angle adjuster
     * @return Current angle in degrees above horizontal of the angle adjuster
     */
    public double getCurrentPitch()
    {
        // NEED ENC OR POT
        return mAngleAdjusterMasterServo.getPosition();
    }

    /**
     * Returns current RPS of shooter
     * @return The current RPS of the flywheel
     */
    public double getCurrentRPS()
    {
        return mFlywheelEncoder.getVelocity();
    }

    /**
     * Computes and returns angle for angle adjuster based on input distance
     * @param distance Horizontal distance in meters from the shooter to the target
     * @return The angle in degrees above horizontal that is calculated to be necessary to hit the target based off of the input distance
     */
    public double calcPitch(double distance)
    {
        double angle = 0.0;
        return angle;
    }

    /**
     * Computes and returns RPS based on input distance
     * @param distance Horizontal distance in meters from the shooter to the target
     * @return RPS calculated to be necessary to hit the target based of of the input distance
     */
    public double calcRPS(double distance)
    {
        double RPS = 0.0;
        return RPS;
    }

    /**
     * Returns whether or not the target is within the range that the turret can rotate to, used by driver
     * @return True if the target is within the turret's range of rotation, else false
     */
    public boolean inFOV()
    {
        boolean inRotationRange = true;
        return inRotationRange;
    }

    /**
     * Returns whether or not the target is within the range that the shooter can shoot, used by driver
     * @return True if the target is within the horizontal distance from the target the shooter is capable of shooting to, else false
     */
    public boolean inRange()
    {
        boolean inRange = true;
        return inRange;
    }

    /**
     * Reverses flywheel motors
     */
    public void reverse()
    {

    }

    /**
     * Resets shooter and stops flywheel
     */
    public void reset()
    {
        /*setRPS(0);
        mFlywheelMasterMotor.setBrakeMode(true);
        setPitch(0);
        turnTurret(0);*/
    }
}<|MERGE_RESOLUTION|>--- conflicted
+++ resolved
@@ -22,7 +22,7 @@
     private Servo mAngleAdjusterMasterServo;
     private Servo mAngleAdjusterFollowerServo;
     private SpartronicsMotor mTurretMotor;
-    private SpartronicsEncoder mTurretPotentiometer;
+    private AnalogPotentiometer mTurretPotentiometer;
 
     private double targetRPS;
     private double targetAngle;
@@ -32,65 +32,42 @@
     public Launcher()
     {
         // ONE NEO for flywheel
-        mFlywheelMasterMotor = SpartronicsMax.makeMotor(Constants.Launcher.kFlywheelMasterId,
-            SensorModel.toRadians(1));
+        mFlywheelMasterMotor = SpartronicsMax.makeMotor(/*Constants.Launcher.kFlywheelMasterId*/2, SensorModel.fromMultiplier(1));
+        if (mFlywheelMasterMotor.hadStartupError())
+        {
+            mFlywheelMasterMotor = new SpartronicsSimulatedMotor();
+            logInitialized(false);
+        } else {
+            logInitialized(true);
+        }
+        mFlywheelMasterMotor.setVelocityGains(0.000389, 0, 0, 0);
+        mFeedforwardCalculator = new SimpleMotorFeedforward(Constants.Launcher.kS, Constants.Launcher.kV, Constants.Launcher.kA);
+        mFlywheelMasterMotor.setOutputInverted(true);
+        mFlywheelEncoder = mFlywheelMasterMotor.getEncoder();
+        
         // One NEO 550 motor for turret
-        mTurretMotor = SpartronicsMax.makeMotor(Constants.Launcher.kTurretId,
-            SensorModel.toRadians(360));
-        if (mFlywheelMasterMotor.hadStartupError() || mTurretMotor.hadStartupError())
+        mTurretMotor = SpartronicsMax.makeMotor(Constants.Launcher.kTurretId, SensorModel.toRadians(360));
+        if (mTurretMotor.hadStartupError())
         {
-<<<<<<< HEAD
-            // ONE NEO for flywheel
-            mFlywheelMasterMotor = SpartronicsMax.makeMotor(/*Constants.Launcher.kFlywheelMasterId*/2, SensorModel.fromMultiplier(1));
-            mFlywheelMasterMotor.setVelocityGains(0.000389, 0, 0, 0);
-            mFeedforwardCalculator = new SimpleMotorFeedforward(Constants.Launcher.kS, Constants.Launcher.kV, Constants.Launcher.kA);
-            mFlywheelMasterMotor.setOutputInverted(true);
-            if (mFlywheelMasterMotor.hadStartupError())
-            {
-                mFlywheelMasterMotor = new SpartronicsSimulatedMotor();
-                logInitialized(false);
-            } else {
-                logInitialized(true);
-            }
-            mFlywheelEncoder = mFlywheelMasterMotor.getEncoder();
-            
-            // One NEO 550 motor for turret
-            mTurretMotor = SpartronicsMax.makeMotor(Constants.Launcher.kTurretId, SensorModel.toRadians(360));
-            if (mTurretMotor.hadStartupError())
-            {
-                mTurretMotor = new SpartronicsSimulatedMotor();
-                logInitialized(false);
-            } else {
-                logInitialized(true);
-            }
-            mTurretPotentiometer = mTurretMotor.getEncoder().setFeedBackDevice(((SpartronicsMax)mTurretMotor).getAnalog());//new AnalogPotentiometer(Constants.Launcher.kTurretPotentiometerId, 90, -45);
-
-            // Two Servos for angle adjustement
-            mAngleAdjusterMasterServo = new Servo(Constants.Launcher.kAngleAdjusterMasterId);
-            mAngleAdjusterFollowerServo = new Servo(Constants.Launcher.kAngleAdjusterFollowerId);
-            
-            turnTurret(0);
-            success = true;
-=======
-            mFlywheelMasterMotor = new SpartronicsSimulatedMotor();
             mTurretMotor = new SpartronicsSimulatedMotor();
             logInitialized(false);
->>>>>>> 44fe2cfe
-        }
-        else
-        {
+        } else {
             logInitialized(true);
         }
-        mFlywheelEncoder = mFlywheelMasterMotor.getEncoder();
-
+        mTurretPotentiometer = new AnalogPotentiometer(Constants.Launcher.kTurretPotentiometerId,
+            90, -45);
+            
         // Two Servos for angle adjustement
         mAngleAdjusterMasterServo = new Servo(Constants.Launcher.kAngleAdjusterMasterId);
         mAngleAdjusterFollowerServo = new Servo(Constants.Launcher.kAngleAdjusterFollowerId);
+        
+        mFlywheelEncoder = mFlywheelMasterMotor.getEncoder();
+
+        // Two Servos for angle adjustement
+        mAngleAdjusterMasterServo = new Servo(Constants.Launcher.kAngleAdjusterMasterId);
+        mAngleAdjusterFollowerServo = new Servo(Constants.Launcher.kAngleAdjusterFollowerId);
 
         turnTurret(0);
-        mTurretPotentiometer = new AnalogPotentiometer(Constants.Launcher.kTurretPotentiometerId,
-            90, -45);
-        setDefaultCommand(new LauncherDefaultCommand(this));
     }
 
     /**
@@ -118,7 +95,7 @@
      */
     public double getTurretDirection()
     {
-        return mTurretPotentiometer.getPosition();
+        return mTurretPotentiometer.get();
     }
 
     /**
