--- conflicted
+++ resolved
@@ -24,52 +24,33 @@
 
     public Launcher()
     {
-        // Construct your hardware here
-        boolean success = false;
-        try
+        // ONE NEO for flywheel
+        mFlywheelMasterMotor = SpartronicsMax.makeMotor(Constants.Launcher.kFlywheelMasterId, SensorModel.toRadians(1));
+        // One NEO 550 motor for turret
+        mTurretMotor = SpartronicsMax.makeMotor(Constants.Launcher.kTurretId,
+            SensorModel.toRadians(360));
+        if (mFlywheelMasterMotor.hadStartupError() || mTurretMotor.hadStartupError())
         {
-            // ONE NEO for flywheel
-<<<<<<< HEAD
-            mFlywheelMasterMotor = SpartronicsMax.makeMotor(Constants.Launcher.kFlywheelMasterId,
-                SensorModel.toRadians(1), Constants.Launcher.kFlywheelFollowerId);// new
-                                                                                  // SpartronicsMax(Constants.Launcher.kFlywheelMasterID,SensorModel.toRadians(1));
-=======
-            mFlywheelMasterMotor = SpartronicsMax.makeMotor(Constants.Launcher.kFlywheelMasterId, SensorModel.toRadians(1));
->>>>>>> 81080356
-            // One NEO 550 motor for turret
-            mTurretMotor = SpartronicsMax.makeMotor(Constants.Launcher.kTurretId,
-                SensorModel.toRadians(360));
-            if (mFlywheelMasterMotor.hadStartupError() || mTurretMotor.hadStartupError())
-            {
-                mFlywheelMasterMotor = new SpartronicsSimulatedMotor();
-                mTurretMotor = new SpartronicsSimulatedMotor();
-                logInitialized(false);
-            }
-            else
-            {
-                logInitialized(true);
-            }
-            mFlywheelEncoder = mFlywheelMasterMotor.getEncoder();
-
-            // Two Servos for angle adjustement
-            mAngleAdjusterMasterServo = new Servo(Constants.Launcher.kAngleAdjusterMasterId);
-            mAngleAdjusterFollowerServo = new Servo(
-                Constants.Launcher.kAngleAdjusterFollowerId);
-
-
-            turnTurret(0);
-            mTurretPotentiometer = new AnalogPotentiometer(
-                Constants.Launcher.kTurretPotentiometerId, 90, -45);
-            setDefaultCommand(new LauncherDefaultCommand(this));
-            success = true;
+            mFlywheelMasterMotor = new SpartronicsSimulatedMotor();
+            mTurretMotor = new SpartronicsSimulatedMotor();
+            logInitialized(false);
         }
-        catch (Exception e)
+        else
         {
-            // TODO: handle exception
-            logException("Could not instantiate Launcher: ", e);
-            success = false;
+            logInitialized(true);
         }
-        logInitialized(success);
+        mFlywheelEncoder = mFlywheelMasterMotor.getEncoder();
+
+        // Two Servos for angle adjustement
+        mAngleAdjusterMasterServo = new Servo(Constants.Launcher.kAngleAdjusterMasterId);
+        mAngleAdjusterFollowerServo = new Servo(
+            Constants.Launcher.kAngleAdjusterFollowerId);
+
+
+        turnTurret(0);
+        mTurretPotentiometer = new AnalogPotentiometer(
+            Constants.Launcher.kTurretPotentiometerId, 90, -45);
+        setDefaultCommand(new LauncherDefaultCommand(this));
     }
 
     /**
