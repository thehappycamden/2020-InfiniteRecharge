--- conflicted
+++ resolved
@@ -78,17 +78,10 @@
         mFlywheelMasterMotor.setOutputInverted(true);
         mFlywheelEncoder = mFlywheelMasterMotor.getEncoder();
 
-<<<<<<< HEAD
         // One BAG motor for turret
         mTurretMotor = SpartronicsSRX.makeMotor(Constants.Launcher.kTurretId,
             SensorModel.toRadians(360));
         
-=======
-        // One NEO 550 motor for turret
-        mTurretMotor = SpartronicsMax.makeMotor(Constants.Launcher.kTurretId,
-            SensorModel.toRadians(360));
-
->>>>>>> 6f5c3263
         if (mTurretMotor.hadStartupError())
         {
             mTurretMotor = new SpartronicsSimulatedMotor(Constants.Launcher.kTurretId);
@@ -98,11 +91,6 @@
         {
             logInitialized(true);
         }
-<<<<<<< HEAD
-        
-=======
-
->>>>>>> 6f5c3263
         mTurretPotentiometer = new AnalogPotentiometer(Constants.Launcher.kTurretPotentiometerId,
             360, -180);
         mTurretPIDController = new PIDController(Constants.Launcher.kTurretP, 0, Constants.Launcher.kTurretD);
@@ -270,7 +258,7 @@
         setRPS(0);
         mFlywheelMasterMotor.setBrakeMode(true);
         setPitch(0);
-        turnTurret(0);
+        turnTurret(Rotation2d.fromDegrees(0));
     }
 
     public void setUpLookupTable(int size, double[] distances, double[] angles, double[] rps)
