--- conflicted
+++ resolved
@@ -148,13 +148,6 @@
 
     public class Stop extends CommandBase
     {
-        private Indexer mIndexer;
-
-        public Stop(Indexer indexer)
-        {
-            mIndexer = indexer;
-        }
-
         @Override
         public void execute()
         {
@@ -170,14 +163,7 @@
         @Override
         public Set<Subsystem> getRequirements()
         {
-<<<<<<< HEAD
             return Set.of(mIndexer);
-=======
-            addCommands(
-                new ZeroSpinnerCommand(false),
-                new StopCommand(indexer)
-            );
->>>>>>> e91a4216
         }
     }
 
