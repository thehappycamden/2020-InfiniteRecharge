--- conflicted
+++ resolved
@@ -8,12 +8,7 @@
 
 public class ClimberCommands
 {
-<<<<<<< HEAD
     private final Climber mClimber;
-=======
-
-    private Climber mClimber;
->>>>>>> 128c91df
 
     public ClimberCommands(Climber Climber)
     {
@@ -30,7 +25,7 @@
 
     public class Retract extends StartEndCommand
     {
-        public Retract(Climber mClimber)
+        public Retract()
         {
             super(mClimber::retract, mClimber::stop, mClimber);
         }
