package com.spartronics4915.frc2020.commands;

import com.spartronics4915.frc2020.subsystems.PanelRotator;

import edu.wpi.first.wpilibj.DriverStation;
import edu.wpi.first.wpilibj2.command.CommandBase;

public class SpinToColorCommand extends CommandBase
{

<<<<<<< HEAD
  private PanelRotator mPanelRotator;
  private String targetColor;

  // You should only use one subsystem per command. If multiple are needed, use a
  // CommandGroup.
  public SpinToColorCommand(PanelRotator mSubsystem) {
    mPanelRotator = mSubsystem;
    addRequirements(mPanelRotator);
  }

  // Called when the command is initially scheduled.
  @Override
  public void initialize() {
  }

  // Called every time the scheduler runs while the command is scheduled.
  @Override
  public void execute() {
    targetColor = mPanelRotator.getTargetColor();
    if (mPanelRotator.getActualColor() != targetColor && targetColor.length() > 0)
      mPanelRotator.spin();
    else
      targetColor = "error";
  }

  // Returns true when the command should end.
  @Override
  public boolean isFinished() {
    if (mPanelRotator.getActualColor() == DriverStation.getInstance().getGameSpecificMessage()) {
      return true;
    } else if (targetColor == "error") {
      System.out.println("error: no target color given. SpinToColorCommand terminated.");
      return true;
    } else {
      return false;
=======
    private PanelRotator mPanelRotator;

    // You should only use one subsystem per command. If multiple are needed, use a
    // CommandGroup.
    public SpinToColorCommand(PanelRotator mSubsystem)
    {
        mPanelRotator = mSubsystem;
>>>>>>> 7b9b1132
    }
  }

<<<<<<< HEAD
  // Called once the command ends or is interrupted.
  @Override
  public void end(boolean interrupted) {
    mPanelRotator.stopSpin();
  }
=======
    // Called when the command is initially scheduled.
    @Override
    public void initialize()
    {
    }

    // Called every time the scheduler runs while the command is scheduled.
    @Override
    public void execute()
    {
        String targetColor = mPanelRotator.getTargetColor();
        targetColor = DriverStation.getInstance().getGameSpecificMessage();
        switch (targetColor.charAt(0))
        {
            case 'B':
                if (mPanelRotator.getActualColor() != "Blue")
                {
                  mPanelRotator.spin();
                }
                break;
            case 'G':
                if (mPanelRotator.getActualColor() != "Green")
                {
                  mPanelRotator.spin();
                }
                break;
            case 'R':
                if (mPanelRotator.getActualColor() != "Red")
                {
                  mPanelRotator.spin();
                }
                break;
            case 'Y':
                if (mPanelRotator.getActualColor() != "Yellow")
                {
                  mPanelRotator.spin();
                }
                break;
            default:
                // This is corrupt data
                break;
        }

    }

    // Returns true when the command should end.
    @Override
    public boolean isFinished()
    {
        return false;
    }

    // Called once the command ends or is interrupted.
    @Override
    public void end(boolean interrupted)
    {

    }
>>>>>>> 7b9b1132
}<|MERGE_RESOLUTION|>--- conflicted
+++ resolved
@@ -8,25 +8,27 @@
 public class SpinToColorCommand extends CommandBase
 {
 
-<<<<<<< HEAD
   private PanelRotator mPanelRotator;
   private String targetColor;
 
   // You should only use one subsystem per command. If multiple are needed, use a
   // CommandGroup.
-  public SpinToColorCommand(PanelRotator mSubsystem) {
+  public SpinToColorCommand(PanelRotator mSubsystem)
+  {
     mPanelRotator = mSubsystem;
     addRequirements(mPanelRotator);
   }
 
   // Called when the command is initially scheduled.
   @Override
-  public void initialize() {
+  public void initialize()
+  {
   }
 
   // Called every time the scheduler runs while the command is scheduled.
   @Override
-  public void execute() {
+  public void execute()
+  {
     targetColor = mPanelRotator.getTargetColor();
     if (mPanelRotator.getActualColor() != targetColor && targetColor.length() > 0)
       mPanelRotator.spin();
@@ -36,90 +38,27 @@
 
   // Returns true when the command should end.
   @Override
-  public boolean isFinished() {
-    if (mPanelRotator.getActualColor() == DriverStation.getInstance().getGameSpecificMessage()) {
+  public boolean isFinished()
+  {
+    if (mPanelRotator.getActualColor() == DriverStation.getInstance().getGameSpecificMessage())
+    {
       return true;
-    } else if (targetColor == "error") {
+    }
+    else if (targetColor == "error")
+    {
       System.out.println("error: no target color given. SpinToColorCommand terminated.");
       return true;
-    } else {
+    }
+    else
+    {
       return false;
-=======
-    private PanelRotator mPanelRotator;
-
-    // You should only use one subsystem per command. If multiple are needed, use a
-    // CommandGroup.
-    public SpinToColorCommand(PanelRotator mSubsystem)
-    {
-        mPanelRotator = mSubsystem;
->>>>>>> 7b9b1132
     }
   }
 
-<<<<<<< HEAD
   // Called once the command ends or is interrupted.
   @Override
-  public void end(boolean interrupted) {
+  public void end(boolean interrupted)
+  {
     mPanelRotator.stopSpin();
   }
-=======
-    // Called when the command is initially scheduled.
-    @Override
-    public void initialize()
-    {
-    }
-
-    // Called every time the scheduler runs while the command is scheduled.
-    @Override
-    public void execute()
-    {
-        String targetColor = mPanelRotator.getTargetColor();
-        targetColor = DriverStation.getInstance().getGameSpecificMessage();
-        switch (targetColor.charAt(0))
-        {
-            case 'B':
-                if (mPanelRotator.getActualColor() != "Blue")
-                {
-                  mPanelRotator.spin();
-                }
-                break;
-            case 'G':
-                if (mPanelRotator.getActualColor() != "Green")
-                {
-                  mPanelRotator.spin();
-                }
-                break;
-            case 'R':
-                if (mPanelRotator.getActualColor() != "Red")
-                {
-                  mPanelRotator.spin();
-                }
-                break;
-            case 'Y':
-                if (mPanelRotator.getActualColor() != "Yellow")
-                {
-                  mPanelRotator.spin();
-                }
-                break;
-            default:
-                // This is corrupt data
-                break;
-        }
-
-    }
-
-    // Returns true when the command should end.
-    @Override
-    public boolean isFinished()
-    {
-        return false;
-    }
-
-    // Called once the command ends or is interrupted.
-    @Override
-    public void end(boolean interrupted)
-    {
-
-    }
->>>>>>> 7b9b1132
 }