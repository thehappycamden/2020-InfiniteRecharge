package com.spartronics4915.frc2020.commands;

import com.spartronics4915.frc2020.Constants;
import com.spartronics4915.frc2020.subsystems.Launcher;
import com.spartronics4915.lib.math.twodim.geometry.Pose2d;
import com.spartronics4915.lib.math.twodim.geometry.Rotation2d;
import com.spartronics4915.lib.subsystems.estimator.RobotStateMap;

import edu.wpi.first.wpilibj2.command.CommandBase;
import edu.wpi.first.wpilibj2.command.InstantCommand;
import edu.wpi.first.wpilibj2.command.RunCommand;

public class LauncherCommands
{
    private final RobotStateMap mStateMap;
    private final Pose2d mTarget;

    public LauncherCommands(RobotStateMap stateMap, Pose2d targetPose)
    {
        mStateMap = stateMap;
        mTarget = targetPose;
    }

    public class Target extends CommandBase
    {
        private final Launcher mLauncher;

        public Target(Launcher launcher)
        {
            mLauncher = launcher;
            addRequirements(mLauncher);
        }

        // Called every time the scheduler runs while the command is scheduled.
        @Override
        public void execute()
        {
            double distance = trackTarget(mLauncher);
            mLauncher.runFlywheel(mLauncher.calcRPS(distance));
        }

        // Returns true when the command should end.
        @Override
        public boolean isFinished()
        {
            return !mLauncher.inRange() || mLauncher.atTarget();
        }
    }

    public class Adjust extends CommandBase
    {
        private final Launcher mLauncher;

        public Adjust(Launcher launcher)
        {
            mLauncher = launcher;
            addRequirements(mLauncher);
        }

        // Called when the command is initially scheduled.
        @Override
        public void initialize()
        {
        }

        // Called every time the scheduler runs while the command is scheduled.
        @Override
        public void execute()
        {
            trackTarget(mLauncher);
        }

        // Returns true when the command should end.
        @Override
        public boolean isFinished()
        {
            return mLauncher.atTarget();
        }
    }

    public class Zero extends CommandBase
    {
        private final Launcher mLauncher;

        public Zero(Launcher launcher) 
        {
            mLauncher = launcher;
            addRequirements(mLauncher);
        }
        
        @Override
        public void execute()
        {
            mLauncher.zeroTurret();
        }

        @Override
        public boolean isFinished()
        {
            return mLauncher.isZeroed();
        }
    }

    /**
     * @return Distance to the target in meters
     */
    private double trackTarget(Launcher launcher)
    {
        Pose2d fieldToTurret = mStateMap.getLatestFieldToVehicle()
        .transformBy(Constants.Launcher.kTurretOffset);
        Pose2d turretToTarget = fieldToTurret.inFrameReferenceOf(mTarget);
        Rotation2d fieldAnglePointingToTarget = new Rotation2d(
            turretToTarget.getTranslation().getX(), turretToTarget.getTranslation().getY(),
            true).inverse();

        Rotation2d turretAngle = fieldAnglePointingToTarget
            .rotateBy(fieldToTurret.getRotation());
        double distance = mTarget.distance(fieldToTurret);

        launcher.adjustHood(launcher.calcPitch(distance));
        launcher.turnTurret(turretAngle);

        return distance;
    }

    /*
     * Command for testing, runs flywheel at a given RPS
     * !DO NOT MAKE THE RPS MORE THAN 90!
     */
    public class ShootBallTest extends CommandBase
    {
        private final Launcher mLauncher;

        // You should only use one subsystem per command. If multiple are needed, use a
        // CommandGroup.
        public ShootBallTest(Launcher launcher)
        {
            mLauncher = launcher;
            addRequirements(mLauncher);
        }

        // Called every time the scheduler runs while the command is scheduled.
        @Override
        public void execute()
        {
            mLauncher.runFlywheel((double) mLauncher.dashboardGetNumber("FlywheelRPS", 0));
        }

        // Returns true when the command should end.
        @Override
        public boolean isFinished()
        {
            return false;
        }

        // Called once the command ends or is interrupted.
        @Override
        public void end(boolean interrupted)
        {
            mLauncher.reset();
        }
    }

    public class TurretTest extends CommandBase
    {
        private final Launcher mLauncher;

        // You should only use one subsystem per command. If multiple are needed, use a
        // CommandGroup.
        public TurretTest(Launcher launcher)
        {
            mLauncher = launcher;
            addRequirements(mLauncher);
        }

        // Called when the command is initially scheduled.
        @Override
        public void initialize()
        {
        }

        // Called every time the scheduler runs while the command is scheduled.
        @Override
        public void execute()
        {
        }

        // Returns true when the command should end.
        @Override
        public boolean isFinished()
        {
            return false;
        }

        // Called once the command ends or is interrupted.
        @Override
        public void end(boolean interrupted)
        {
            mLauncher.reset();
        }
    }

    public class HoodTest extends CommandBase
    {
        private final Launcher mLauncher;

        // You should only use one subsystem per command. If multiple are needed, use a
        // CommandGroup.
        public HoodTest(Launcher launcher)
        {
            mLauncher = launcher;
            addRequirements(mLauncher);
        }

        // Called every time the scheduler runs while the command is scheduled.
        @Override
        public void execute()
        {
<<<<<<< HEAD
            mLauncher.adjustHood(Rotation2d.fromDegrees((double) mLauncher.dashboardGetNumber("HoodAngle", 0)));
=======
            mLauncher.adjustHood(
                Rotation2d.fromDegrees((double) mLauncher.dashboardGetNumber("TurretAimAngle", 0)));
>>>>>>> be45f73d
        }

        // Returns true when the command should end.
        @Override
        public boolean isFinished()
        {
            return false;
        }

        // Called once the command ends or is interrupted.
        @Override
        public void end(boolean interrupted)
        {
            mLauncher.reset();
        }
    }
}<|MERGE_RESOLUTION|>--- conflicted
+++ resolved
@@ -216,12 +216,7 @@
         @Override
         public void execute()
         {
-<<<<<<< HEAD
             mLauncher.adjustHood(Rotation2d.fromDegrees((double) mLauncher.dashboardGetNumber("HoodAngle", 0)));
-=======
-            mLauncher.adjustHood(
-                Rotation2d.fromDegrees((double) mLauncher.dashboardGetNumber("TurretAimAngle", 0)));
->>>>>>> be45f73d
         }
 
         // Returns true when the command should end.
