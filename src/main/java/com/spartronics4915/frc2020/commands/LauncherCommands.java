package com.spartronics4915.frc2020.commands;

import java.util.function.BooleanSupplier;

import com.spartronics4915.frc2020.Constants;
import com.spartronics4915.frc2020.commands.IndexerCommands.LoadToLauncher;
import com.spartronics4915.frc2020.subsystems.Indexer;
import com.spartronics4915.frc2020.subsystems.Launcher;
import com.spartronics4915.lib.math.twodim.geometry.Pose2d;
import com.spartronics4915.lib.math.twodim.geometry.Rotation2d;
import com.spartronics4915.lib.subsystems.estimator.RobotStateMap;

import edu.wpi.first.wpilibj2.command.CommandBase;
import edu.wpi.first.wpilibj2.command.InstantCommand;
import edu.wpi.first.wpilibj2.command.ParallelCommandGroup;
import edu.wpi.first.wpilibj2.command.RunCommand;
import edu.wpi.first.wpilibj2.command.SequentialCommandGroup;
import edu.wpi.first.wpilibj2.command.WaitUntilCommand;

public class LauncherCommands
{
    private final RobotStateMap mStateMap;
    private final Pose2d mTarget;

    public LauncherCommands(RobotStateMap stateMap, Pose2d targetPose)
    {
        mStateMap = stateMap;
        mTarget = targetPose;
    }

    public class TargetAndShoot extends CommandBase
    {
        private final Launcher mLauncher;

        public TargetAndShoot(Launcher launcher)
        {
            mLauncher = launcher;
            addRequirements(mLauncher);
        }

        // Called every time the scheduler runs while the command is scheduled.
        @Override
        public void execute()
        {
            double distance = trackTarget(mLauncher);
            mLauncher.runFlywheel(mLauncher.calcRPS(distance));
        }

        @Override
        public void end(boolean interrupted) {
<<<<<<< HEAD
            if(interrupted)
            {
                mLauncher.stopTurret();    
            }
=======
            mLauncher.stopTurret();
>>>>>>> f1224914
        }
    }

    public class TrackPassively extends CommandBase
    {
        private final Launcher mLauncher;

        public TrackPassively(Launcher launcher)
        {
            mLauncher = launcher;
            addRequirements(mLauncher);
        }

        // Called when the command is initially scheduled.
        @Override
        public void initialize()
        {
        }

        // Called every time the scheduler runs while the command is scheduled.
        @Override
        public void execute()
        {
            trackTarget(mLauncher);
        }

        @Override
        public void end(boolean interrupted) {
            if(interrupted)
            {
                mLauncher.stopTurret();    
            }
        }
    }

    public class Zero extends CommandBase
    {
        private final Launcher mLauncher;

        public Zero(Launcher launcher)
        {
            mLauncher = launcher;
            addRequirements(mLauncher);
        }

        @Override
        public void execute()
        {
            mLauncher.zeroTurret();
        }

        @Override
        public boolean isFinished()
        {
            return mLauncher.isZeroed();
        }
    }

    /**
     * @return Distance to the target in meters
     */
    private double trackTarget(Launcher launcher)
    {
        Pose2d fieldToTurret = mStateMap.getLatestFieldToVehicle()
            .transformBy(Constants.Launcher.kRobotToTurret);
        Pose2d turretToTarget = fieldToTurret.inFrameReferenceOf(mTarget);
        Rotation2d fieldAnglePointingToTarget = new Rotation2d(
            turretToTarget.getTranslation().getX(), turretToTarget.getTranslation().getY(), true);

        Rotation2d turretAngle = fieldAnglePointingToTarget.rotateBy(fieldToTurret.getRotation().inverse());
        double distance = mTarget.distance(fieldToTurret);

        launcher.adjustHood(launcher.calcPitch(distance));
        launcher.turnTurret(turretAngle);

        return distance;
    }

    /*
     * Command for testing, runs flywheel at a given RPS
     * !DO NOT MAKE THE RPS MORE THAN 90!
     */
    public class ShootBallTest extends CommandBase
    {
        private final Launcher mLauncher;

        // You should only use one subsystem per command. If multiple are needed, use a
        // CommandGroup.
        public ShootBallTest(Launcher launcher)
        {
            mLauncher = launcher;
            addRequirements(mLauncher);
        }

        // Called every time the scheduler runs while the command is scheduled.
        @Override
        public void execute()
        {
            mLauncher.runFlywheel((double) mLauncher.dashboardGetNumber("flywheelRPSSlider", 0));
            mLauncher.adjustHood(
                Rotation2d.fromDegrees((double) mLauncher.dashboardGetNumber("hoodAngleSlider", 0)));
            mLauncher.turnTurret(Rotation2d.fromDegrees((double) mLauncher.dashboardGetNumber("turretAngleSlider", 0)));
        }

        // Called once the command ends or is interrupted.
        @Override
        public void end(boolean interrupted)
        {
            if(interrupted) 
            {
                mLauncher.stopTurret();
            }
            mLauncher.reset();
        }
    }

    public class WaitForFlywheel extends WaitUntilCommand
    {
        public WaitForFlywheel(Launcher launcher)
        {
            super(() -> launcher.isFlywheelSpun());
        }
    }

    /*
     * Command for testing, runs flywheel at a given RPS
     * !DO NOT MAKE THE RPS MORE THAN 90!
     */
    public class ShootBallTestWithDistance extends CommandBase
    {
        private final Launcher mLauncher;

        // You should only use one subsystem per command. If multiple are needed, use a
        // CommandGroup.
        public ShootBallTestWithDistance(Launcher launcher)
        {
            mLauncher = launcher;
            addRequirements(mLauncher);
        }

        // Called every time the scheduler runs while the command is scheduled.
        @Override
        public void execute()
        {
<<<<<<< HEAD
            mLauncher.runFlywheel(
                mLauncher.calcRPS((double) mLauncher.dashboardGetNumber("DistanceToTarget", 0)));
            mLauncher.adjustHood(
                mLauncher.calcPitch((double) mLauncher.dashboardGetNumber("DistanceToTarget", 0)));
            mLauncher.turnTurret(Rotation2d.fromDegrees((double) mLauncher.dashboardGetNumber("TurretAimAngle", 0)));
=======
            double dist = (double) mLauncher.dashboardGetNumber("targetDistanceSlider", 120);
            mLauncher.runFlywheel(mLauncher.calcRPS(dist));
            mLauncher.adjustHood(mLauncher.calcPitch(dist));
>>>>>>> f1224914
        }

        // Returns true when the command should end.
        @Override
        public boolean isFinished()
        {
            return false;
        }

        // Called once the command ends or is interrupted.
        @Override
        public void end(boolean interrupted)
        {
            if(interrupted) 
            {
                mLauncher.stopTurret();
            }
            mLauncher.reset();
        }
    }

    public class ShootingTest extends ParallelCommandGroup
    {
        private Launcher mLauncher;
        private Indexer mIndexer;

        public ShootingTest(Launcher launcher, Indexer indexer)
        {
            mLauncher = launcher;
            mIndexer = indexer;
            addCommands(new ShootBallTest(mLauncher),
                (new IndexerCommands()).new LoadToLauncher(mIndexer, 4));
        }

    }

    public class ShootingCalculatedTest extends ParallelCommandGroup
    {
        private Launcher mLauncher;
        private Indexer mIndexer;

        public ShootingCalculatedTest(Launcher launcher, Indexer indexer)
        {
            mLauncher = launcher;
            mIndexer = indexer;
            addCommands(new ShootBallTestWithDistance(mLauncher),
                (new IndexerCommands()).new LoadToLauncher(mIndexer, 4));
        }

    }

    public class TurretTest extends CommandBase
    {
        private final Launcher mLauncher;

        // You should only use one subsystem per command. If multiple are needed, use a
        // CommandGroup.
        public TurretTest(Launcher launcher)
        {
            mLauncher = launcher;
            addRequirements(mLauncher);
        }

        // Called when the command is initially scheduled.
        @Override
        public void initialize()
        {
        }

        // Called every time the scheduler runs while the command is scheduled.
        @Override
        public void execute()
        {
            mLauncher.turnTurret(Rotation2d.fromDegrees((double) mLauncher.dashboardGetNumber("TurretAimAngle", 0)));
        }

        // Returns true when the command should end.
        @Override
        public boolean isFinished()
        {
            return false;
        }

        // Called once the command ends or is interrupted.
        @Override
        public void end(boolean interrupted)
        {
                mLauncher.stopTurret();
        }
    }

    public class HoodTest extends CommandBase
    {
        private final Launcher mLauncher;

        // You should only use one subsystem per command. If multiple are needed, use a
        // CommandGroup.
        public HoodTest(Launcher launcher)
        {
            mLauncher = launcher;
            addRequirements(mLauncher);
        }

        // Called every time the scheduler runs while the command is scheduled.
        @Override
        public void execute()
        {
            mLauncher.adjustHood(
                Rotation2d.fromDegrees((double) mLauncher.dashboardGetNumber("HoodAngle", 0)));
        }

        // Returns true when the command should end.
        @Override
        public boolean isFinished()
        {
            return false;
        }

        // Called once the command ends or is interrupted.
        @Override
        public void end(boolean interrupted)
        {
            mLauncher.reset();
        }
    }
}<|MERGE_RESOLUTION|>--- conflicted
+++ resolved
@@ -48,14 +48,7 @@
 
         @Override
         public void end(boolean interrupted) {
-<<<<<<< HEAD
-            if(interrupted)
-            {
-                mLauncher.stopTurret();    
-            }
-=======
             mLauncher.stopTurret();
->>>>>>> f1224914
         }
     }
 
@@ -200,17 +193,9 @@
         @Override
         public void execute()
         {
-<<<<<<< HEAD
-            mLauncher.runFlywheel(
-                mLauncher.calcRPS((double) mLauncher.dashboardGetNumber("DistanceToTarget", 0)));
-            mLauncher.adjustHood(
-                mLauncher.calcPitch((double) mLauncher.dashboardGetNumber("DistanceToTarget", 0)));
-            mLauncher.turnTurret(Rotation2d.fromDegrees((double) mLauncher.dashboardGetNumber("TurretAimAngle", 0)));
-=======
             double dist = (double) mLauncher.dashboardGetNumber("targetDistanceSlider", 120);
             mLauncher.runFlywheel(mLauncher.calcRPS(dist));
             mLauncher.adjustHood(mLauncher.calcPitch(dist));
->>>>>>> f1224914
         }
 
         // Returns true when the command should end.
