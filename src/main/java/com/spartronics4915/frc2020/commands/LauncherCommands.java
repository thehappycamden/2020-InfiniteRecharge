package com.spartronics4915.frc2020.commands;

import java.util.function.BooleanSupplier;

import com.spartronics4915.frc2020.Constants;
import com.spartronics4915.frc2020.commands.IndexerCommands.LoadToLauncher;
import com.spartronics4915.frc2020.subsystems.Indexer;
import com.spartronics4915.frc2020.subsystems.Launcher;
import com.spartronics4915.lib.math.twodim.geometry.Pose2d;
import com.spartronics4915.lib.math.twodim.geometry.Rotation2d;
import com.spartronics4915.lib.subsystems.estimator.RobotStateMap;

import edu.wpi.first.wpilibj2.command.CommandBase;
import edu.wpi.first.wpilibj2.command.InstantCommand;
import edu.wpi.first.wpilibj2.command.ParallelCommandGroup;
import edu.wpi.first.wpilibj2.command.RunCommand;
import edu.wpi.first.wpilibj2.command.SequentialCommandGroup;
import edu.wpi.first.wpilibj2.command.WaitUntilCommand;

public class LauncherCommands
{
    private final Launcher mLauncher;
    private final Indexer mIndexer;
    private final IndexerCommands mIndexerCommands;
    private final RobotStateMap mStateMap;
    private final Pose2d mTarget;

    public LauncherCommands(Launcher launcher, Indexer indexer, 
                    IndexerCommands indexerCommands, RobotStateMap stateMap)
    {
        mLauncher = launcher;
        mIndexer = indexer;
        mIndexerCommands = indexerCommands;
        mStateMap = stateMap;
        mTarget = null;
    }

    public Launcher getLauncher()
    {
        return mLauncher;
    }

    public class TargetAndShoot extends CommandBase
    {
        public Pose2d mTarget;
        public TargetAndShoot(Pose2d target)
        {
            mTarget = target;
            addRequirements(mLauncher);
        }

        // Called every time the scheduler runs while the command is scheduled.
        @Override
        public void execute()
        {
            double distance = trackTarget(mTarget);
            mLauncher.runFlywheel(mLauncher.calcRPS(distance));
        }

        @Override
        public void end(boolean interrupted) {
            mLauncher.stopTurret();
        }
    }

    public class TrackPassively extends CommandBase
    {
        Pose2d mTarget;

        public TrackPassively(Pose2d target)
        {
            addRequirements(mLauncher);
        }

        // Called when the command is initially scheduled.
        @Override
        public void initialize()
        {
        }

        // Called every time the scheduler runs while the command is scheduled.
        @Override
        public void execute()
        {
            trackTarget(mTarget);
        }

        @Override
        public void end(boolean interrupted) {
            if(interrupted)
            {
                mLauncher.stopTurret();    
            }
        }
    }

    public class Zero extends CommandBase
    {
        public Zero()
        {
            addRequirements(mLauncher);
        }

        @Override
        public void execute()
        {
            mLauncher.zeroTurret();
        }

        @Override
        public boolean isFinished()
        {
            return mLauncher.isZeroed();
        }
    }

    /**
     * @return Distance to the target in meters
     */
    private double trackTarget(Pose2d target)
    {
        Pose2d fieldToTurret = mStateMap.getLatestFieldToVehicle()
            .transformBy(Constants.Launcher.kRobotToTurret);
        Pose2d turretToTarget = fieldToTurret.inFrameReferenceOf(target);
        Rotation2d fieldAnglePointingToTarget = new Rotation2d(
                                turretToTarget.getTranslation().getX(), 
                                turretToTarget.getTranslation().getY(), 
                                true);
        Rotation2d turretAngle = fieldAnglePointingToTarget.rotateBy(fieldToTurret.getRotation().inverse());
        double distance = mTarget.distance(fieldToTurret);
        mLauncher.adjustHood(mLauncher.calcPitch(distance));
        mLauncher.turnTurret(turretAngle);
        return distance;
    }

    /*
     * Command for testing, runs flywheel at a given RPS
     * !DO NOT MAKE THE RPS MORE THAN 90!
     */
    public class ShootBallTest extends CommandBase
    {
        // You should only use one subsystem per command. If multiple are needed, use a
        // CommandGroup.
        public ShootBallTest()
        {
            addRequirements(mLauncher);
        }

        // Called every time the scheduler runs while the command is scheduled.
        @Override
        public void execute()
        {
            mLauncher.runFlywheel((double) mLauncher.dashboardGetNumber("flywheelRPSSlider", 0));
            mLauncher.adjustHood(
                Rotation2d.fromDegrees((double) mLauncher.dashboardGetNumber("hoodAngleSlider", 0)));
            mLauncher.turnTurret(Rotation2d.fromDegrees((double) mLauncher.dashboardGetNumber("turretAngleSlider", 0)));
        }

        // Called once the command ends or is interrupted.
        @Override
        public void end(boolean interrupted)
        {
            if(interrupted) 
            {
                mLauncher.stopTurret();
            }
            mLauncher.reset();
        }
    }

    // XXX: subclass CommandBase so we don't need the launcher
    public class WaitForFlywheel extends WaitUntilCommand
    {
        public WaitForFlywheel(Launcher launcher)
        {
            super(() -> launcher.isFlywheelSpun());
        }
    }

    /*
     * Command for testing, runs flywheel at a given RPS
     * !DO NOT MAKE THE RPS MORE THAN 90!
     */
    public class ShootBallTestWithDistance extends CommandBase
    {
        // You should only use one subsystem per command. If multiple are needed, use a
        // CommandGroup.
        public ShootBallTestWithDistance()
        {
            addRequirements(mLauncher);
        }

        // Called every time the scheduler runs while the command is scheduled.
        @Override
        public void execute()
        {
            mLauncher.turnTurret(Rotation2d.fromDegrees((double) mLauncher.dashboardGetNumber("turretAngleSlider", 0)));
            double dist = (double) mLauncher.dashboardGetNumber("targetDistance", 120);
            mLauncher.runFlywheel(mLauncher.calcRPS(dist));
            mLauncher.adjustHood(mLauncher.calcPitch(dist));
        }

        // Returns true when the command should end.
        @Override
        public boolean isFinished()
        {
            return false;
        }

        // Called once the command ends or is interrupted.
        @Override
        public void end(boolean interrupted)
        {
            if(interrupted) 
            {
                mLauncher.stopTurret();
            }
            mLauncher.reset();
        }
    }

    public class ShootingTest extends ParallelCommandGroup
    {
        public ShootingTest()
        {
            addCommands(new ShootBallTest(),
                mIndexerCommands.new LoadToLauncher(mIndexer, 4));
        }
    }

    public class ShootingCalculatedTest extends ParallelCommandGroup
    {
        public ShootingCalculatedTest()
        {
            addCommands(new ShootBallTestWithDistance(),
                mIndexerCommands.new LoadToLauncher(mIndexer, 4));
        }
    }

    public class TurretTest extends CommandBase
    {
        // You should only use one subsystem per command. If multiple are needed, use a
        // CommandGroup.
        public TurretTest()
        {
            addRequirements(mLauncher);
        }

        // Called when the command is initially scheduled.
        @Override
        public void initialize()
        {
        }

        // Called every time the scheduler runs while the command is scheduled.
        @Override
        public void execute()
        {
            double degrees = (double) mLauncher.dashboardGetNumber("turretAngleSlider", 0);
            mLauncher.turnTurret(Rotation2d.fromDegrees(degrees));
        }

        // Returns true when the command should end.
        @Override
        public boolean isFinished()
        {
            return false;
        }

        // Called once the command ends or is interrupted.
        @Override
        public void end(boolean interrupted)
        {
<<<<<<< HEAD
                mLauncher.stopTurret();
=======
>>>>>>> cd975af7
        }
    }

    public class HoodTest extends CommandBase
    {
        // You should only use one subsystem per command. If multiple are needed, use a
        // CommandGroup.
        public HoodTest()
        {
            addRequirements(mLauncher);
        }

        // Called every time the scheduler runs while the command is scheduled.
        @Override
        public void execute()
        {
            mLauncher.adjustHood(
            Rotation2d.fromDegrees((double) mLauncher.dashboardGetNumber("hoodAngleSlider", 0)));
        }

        // Returns true when the command should end.
        @Override
        public boolean isFinished()
        {
            return false;
        }

        // Called once the command ends or is interrupted.
        @Override
        public void end(boolean interrupted)
        {
            mLauncher.reset();
        }
    }
}<|MERGE_RESOLUTION|>--- conflicted
+++ resolved
@@ -271,10 +271,7 @@
         @Override
         public void end(boolean interrupted)
         {
-<<<<<<< HEAD
                 mLauncher.stopTurret();
-=======
->>>>>>> cd975af7
         }
     }
 
