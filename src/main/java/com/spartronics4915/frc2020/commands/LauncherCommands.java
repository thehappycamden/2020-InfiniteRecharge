--- conflicted
+++ resolved
@@ -10,7 +10,6 @@
 import com.spartronics4915.lib.math.twodim.geometry.Pose2d;
 import com.spartronics4915.lib.math.twodim.geometry.Rotation2d;
 import com.spartronics4915.lib.math.threedim.Vec3;
-import com.spartronics4915.lib.util.Units;
 import com.spartronics4915.lib.subsystems.estimator.RobotStateMap;
 
 import edu.wpi.first.wpilibj.util.Units;
@@ -132,20 +131,13 @@
             .transformBy(Constants.Launcher.kRobotToTurret);
         Pose2d turretToTarget = fieldToTurret.inFrameReferenceOf(mMatchTargetMeters);
         Rotation2d fieldAnglePointingToTarget = new Rotation2d(
-<<<<<<< HEAD
             turretToTarget.getTranslation().getX(),
             turretToTarget.getTranslation().getY(),
             true);
         Rotation2d turretAngle = fieldAnglePointingToTarget
             .rotateBy(fieldToTurret.getRotation().inverse());
         double distance = mMatchTargetMeters.distance(fieldToTurret);
-=======
-                                turretToTarget.getTranslation().getX(), 
-                                turretToTarget.getTranslation().getY(), 
-                                true);
-        Rotation2d turretAngle = fieldAnglePointingToTarget.rotateBy(fieldToTurret.getRotation().inverse());
-        double distance = Units.metersToInches(mTarget.distance(fieldToTurret));
->>>>>>> 549200ee
+        distance = Units.metersToInches(distance);
         mLauncher.adjustHood(mLauncher.calcPitch(distance));
         mLauncher.turnTurret(turretAngle);
         return distance;
