package com.spartronics4915.frc2020.commands;

import java.util.function.BooleanSupplier;

import com.spartronics4915.frc2020.Constants;
import com.spartronics4915.frc2020.commands.IndexerCommands.LoadToLauncher;
import com.spartronics4915.frc2020.subsystems.Indexer;
import com.spartronics4915.frc2020.subsystems.Launcher;
import com.spartronics4915.lib.math.twodim.geometry.Pose2d;
import com.spartronics4915.lib.math.twodim.geometry.Rotation2d;
import com.spartronics4915.lib.subsystems.estimator.RobotStateMap;

import edu.wpi.first.wpilibj2.command.CommandBase;
import edu.wpi.first.wpilibj2.command.InstantCommand;
import edu.wpi.first.wpilibj2.command.ParallelCommandGroup;
import edu.wpi.first.wpilibj2.command.RunCommand;
import edu.wpi.first.wpilibj2.command.SequentialCommandGroup;
import edu.wpi.first.wpilibj2.command.WaitUntilCommand;

public class LauncherCommands
{
    private final RobotStateMap mStateMap;
    private final Pose2d mTarget;

    public LauncherCommands(RobotStateMap stateMap, Pose2d targetPose)
    {
        mStateMap = stateMap;
        mTarget = targetPose;
    }

    public class TargetAndShoot extends CommandBase
    {
        private final Launcher mLauncher;

        public TargetAndShoot(Launcher launcher)
        {
            mLauncher = launcher;
            addRequirements(mLauncher);
        }

        // Called every time the scheduler runs while the command is scheduled.
        @Override
        public void execute()
        {
            double distance = trackTarget(mLauncher);
            mLauncher.runFlywheel(mLauncher.calcRPS(distance));
        }

        @Override
        public void end(boolean interrupted) {
            mLauncher.stopTurret();
        }
    }

    public class TrackPassively extends CommandBase
    {
        private final Launcher mLauncher;

        public TrackPassively(Launcher launcher)
        {
            mLauncher = launcher;
            addRequirements(mLauncher);
        }

        // Called when the command is initially scheduled.
        @Override
        public void initialize()
        {
        }

        // Called every time the scheduler runs while the command is scheduled.
        @Override
        public void execute()
        {
            trackTarget(mLauncher);
        }

        @Override
        public void end(boolean interrupted) {
            if(interrupted)
            {
                mLauncher.stopTurret();    
            }
        }
    }

    public class Zero extends CommandBase
    {
        private final Launcher mLauncher;

        public Zero(Launcher launcher)
        {
            mLauncher = launcher;
            addRequirements(mLauncher);
        }

        @Override
        public void execute()
        {
            mLauncher.zeroTurret();
        }

        @Override
        public boolean isFinished()
        {
            return mLauncher.isZeroed();
        }
    }

    /**
     * @return Distance to the target in meters
     */
    private double trackTarget(Launcher launcher)
    {
        Pose2d fieldToTurret = mStateMap.getLatestFieldToVehicle()
            .transformBy(Constants.Launcher.kRobotToTurret);
        Pose2d turretToTarget = fieldToTurret.inFrameReferenceOf(mTarget);
        Rotation2d fieldAnglePointingToTarget = new Rotation2d(
            turretToTarget.getTranslation().getX(), turretToTarget.getTranslation().getY(), true);

        Rotation2d turretAngle = fieldAnglePointingToTarget.rotateBy(fieldToTurret.getRotation().inverse());
        double distance = mTarget.distance(fieldToTurret);

        launcher.adjustHood(launcher.calcPitch(distance));
        launcher.turnTurret(turretAngle);

        return distance;
    }

    /*
     * Command for testing, runs flywheel at a given RPS
     * !DO NOT MAKE THE RPS MORE THAN 90!
     */
    public class ShootBallTest extends CommandBase
    {
        private final Launcher mLauncher;

        // You should only use one subsystem per command. If multiple are needed, use a
        // CommandGroup.
        public ShootBallTest(Launcher launcher)
        {
            mLauncher = launcher;
            addRequirements(mLauncher);
        }

        // Called every time the scheduler runs while the command is scheduled.
        @Override
        public void execute()
        {
            mLauncher.runFlywheel((double) mLauncher.dashboardGetNumber("FlywheelRPS", 0));
            mLauncher.adjustHood(
<<<<<<< HEAD
                Rotation2d.fromDegrees((double) mLauncher.dashboardGetNumber("HoodAngle", 0)));
            mLauncher.turnTurret(Rotation2d.fromDegrees((double) mLauncher.dashboardGetNumber("TurretAimAngle", 0)));
=======
                Rotation2d.fromDegrees((double) mLauncher.dashboardGetNumber("hoodAngleSlidder", 0)));
            mLauncher.turnTurret(Rotation2d.fromDegrees((double) mLauncher.dashboardGetNumber("turretAngleSlider", 0)));
>>>>>>> 7f579a32
        }

        // Called once the command ends or is interrupted.
        @Override
        public void end(boolean interrupted)
        {
            if(interrupted) 
            {
                mLauncher.stopTurret();
            }
            mLauncher.reset();
        }
    }

    public class WaitForFlywheel extends WaitUntilCommand
    {
        public WaitForFlywheel(Launcher launcher)
        {
            super(() -> launcher.isFlywheelSpun());
        }
    }

    /*
     * Command for testing, runs flywheel at a given RPS
     * !DO NOT MAKE THE RPS MORE THAN 90!
     */
    public class ShootBallTestWithDistance extends CommandBase
    {
        private final Launcher mLauncher;

        // You should only use one subsystem per command. If multiple are needed, use a
        // CommandGroup.
        public ShootBallTestWithDistance(Launcher launcher)
        {
            mLauncher = launcher;
            addRequirements(mLauncher);
        }

        // Called every time the scheduler runs while the command is scheduled.
        @Override
        public void execute()
        {
<<<<<<< HEAD
            double dist = (double) mLauncher.dashboardGetNumber("targetDistance", 10);
=======
            double dist = (double) mLauncher.dashboardGetNumber("targetDistance", 120);
>>>>>>> 7f579a32
            mLauncher.runFlywheel(mLauncher.calcRPS(dist));
            mLauncher.adjustHood(mLauncher.calcPitch(dist));
        }

        // Returns true when the command should end.
        @Override
        public boolean isFinished()
        {
            return false;
        }

        // Called once the command ends or is interrupted.
        @Override
        public void end(boolean interrupted)
        {
            if(interrupted) 
            {
                mLauncher.stopTurret();
            }
            mLauncher.reset();
        }
    }

    public class ShootingTest extends ParallelCommandGroup
    {
        private Launcher mLauncher;
        private Indexer mIndexer;

        public ShootingTest(Launcher launcher, Indexer indexer)
        {
            mLauncher = launcher;
            mIndexer = indexer;
            addCommands(new ShootBallTest(mLauncher),
                (new IndexerCommands()).new LoadToLauncher(mIndexer, 4));
        }

    }

    public class ShootingCalculatedTest extends ParallelCommandGroup
    {
        private Launcher mLauncher;
        private Indexer mIndexer;

        public ShootingCalculatedTest(Launcher launcher, Indexer indexer)
        {
            mLauncher = launcher;
            mIndexer = indexer;
            addCommands(new ShootBallTestWithDistance(mLauncher),
                (new IndexerCommands()).new LoadToLauncher(mIndexer, 4));
        }

    }

    public class TurretTest extends CommandBase
    {
        private final Launcher mLauncher;

        // You should only use one subsystem per command. If multiple are needed, use a
        // CommandGroup.
        public TurretTest(Launcher launcher)
        {
            mLauncher = launcher;
            addRequirements(mLauncher);
        }

        // Called when the command is initially scheduled.
        @Override
        public void initialize()
        {
        }

        // Called every time the scheduler runs while the command is scheduled.
        @Override
        public void execute()
        {
            mLauncher.turnTurret(Rotation2d.fromDegrees((double) mLauncher.dashboardGetNumber("TurretAimAngle", 0)));
        }

        // Returns true when the command should end.
        @Override
        public boolean isFinished()
        {
            return false;
        }

        // Called once the command ends or is interrupted.
        @Override
        public void end(boolean interrupted)
        {
                mLauncher.stopTurret();
        }
    }

    public class HoodTest extends CommandBase
    {
        private final Launcher mLauncher;

        // You should only use one subsystem per command. If multiple are needed, use a
        // CommandGroup.
        public HoodTest(Launcher launcher)
        {
            mLauncher = launcher;
            addRequirements(mLauncher);
        }

        // Called every time the scheduler runs while the command is scheduled.
        @Override
        public void execute()
        {
            mLauncher.adjustHood(
                Rotation2d.fromDegrees((double) mLauncher.dashboardGetNumber("HoodAngle", 0)));
        }

        // Returns true when the command should end.
        @Override
        public boolean isFinished()
        {
            return false;
        }

        // Called once the command ends or is interrupted.
        @Override
        public void end(boolean interrupted)
        {
            mLauncher.reset();
        }
    }
}<|MERGE_RESOLUTION|>--- conflicted
+++ resolved
@@ -149,13 +149,8 @@
         {
             mLauncher.runFlywheel((double) mLauncher.dashboardGetNumber("FlywheelRPS", 0));
             mLauncher.adjustHood(
-<<<<<<< HEAD
-                Rotation2d.fromDegrees((double) mLauncher.dashboardGetNumber("HoodAngle", 0)));
-            mLauncher.turnTurret(Rotation2d.fromDegrees((double) mLauncher.dashboardGetNumber("TurretAimAngle", 0)));
-=======
                 Rotation2d.fromDegrees((double) mLauncher.dashboardGetNumber("hoodAngleSlidder", 0)));
             mLauncher.turnTurret(Rotation2d.fromDegrees((double) mLauncher.dashboardGetNumber("turretAngleSlider", 0)));
->>>>>>> 7f579a32
         }
 
         // Called once the command ends or is interrupted.
@@ -198,11 +193,7 @@
         @Override
         public void execute()
         {
-<<<<<<< HEAD
-            double dist = (double) mLauncher.dashboardGetNumber("targetDistance", 10);
-=======
             double dist = (double) mLauncher.dashboardGetNumber("targetDistance", 120);
->>>>>>> 7f579a32
             mLauncher.runFlywheel(mLauncher.calcRPS(dist));
             mLauncher.adjustHood(mLauncher.calcPitch(dist));
         }
