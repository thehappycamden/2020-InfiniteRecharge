package com.spartronics4915.frc2020.commands;

import com.spartronics4915.frc2020.Constants;
import com.spartronics4915.frc2020.subsystems.Launcher;
import com.spartronics4915.lib.math.twodim.geometry.Pose2d;
import com.spartronics4915.lib.math.twodim.geometry.Rotation2d;
import com.spartronics4915.lib.subsystems.estimator.RobotStateMap;

import edu.wpi.first.wpilibj.Timer;
import edu.wpi.first.wpilibj.smartdashboard.SmartDashboard;
import edu.wpi.first.wpilibj2.command.CommandBase;
import edu.wpi.first.wpilibj2.command.FunctionalCommand;

public class LauncherCommands
{
    /*
     * Command for testing, runs flywheel at a given RPS
     * !DO NOT MAKE THE RPS MORE THAN 90!
     */
    public class ShootBallTest extends CommandBase
    {
        private final Launcher mLauncher;

        // You should only use one subsystem per command. If multiple are needed, use a
        // CommandGroup.
        public ShootBallTest(Launcher launcher)
        {
            mLauncher = launcher;
            addRequirements(mLauncher);
        }

        // Called when the command is initially scheduled.
        @Override
        public void initialize()
        {
            mLauncher.setRPS(SmartDashboard.getNumber("Launcher/FlywheelRPS", 0));
        }

        // Called every time the scheduler runs while the command is scheduled.
        @Override
        public void execute()
        {
            mLauncher.setRPS(SmartDashboard.getNumber("Launcher/FlywheelRPS", 0));
            mLauncher.runFlywheel();
        }

        // Returns true when the command should end.
        @Override
        public boolean isFinished()
        {
            return false;
        }

        // Called once the command ends or is interrupted.
        @Override
        public void end(boolean interrupted)
        {
            mLauncher.reset();
        }
    }

    public class TurretTest extends CommandBase
    {
        private final Launcher mLauncher;

        // You should only use one subsystem per command. If multiple are needed, use a
        // CommandGroup.
        public TurretTest(Launcher launcher)
        {
            mLauncher = launcher;
            addRequirements(mLauncher);
        }

        // Called when the command is initially scheduled.
        @Override
        public void initialize()
        {
        }

        // Called every time the scheduler runs while the command is scheduled.
        @Override
        public void execute()
        {
            SmartDashboard.putNumber("Launcher/TurretDirection", mLauncher.getTurretDirection());
        }

        // Returns true when the command should end.
        @Override
        public boolean isFinished()
        {
            return false;
        }

        // Called once the command ends or is interrupted.
        @Override
        public void end(boolean interrupted)
        {
            mLauncher.reset();
        }
    }

    public class HoodTest extends CommandBase
    {
        private final Launcher mLauncher;

        // You should only use one subsystem per command. If multiple are needed, use a
        // CommandGroup.
        public HoodTest(Launcher launcher)
        {
            mLauncher = launcher;
            addRequirements(mLauncher);
        }

        // Called when the command is initially scheduled.
        @Override
        public void initialize()
        {
            mLauncher.setPitch(SmartDashboard.getNumber("Launcher/TurretAimAngle", 0));
        }

        // Called every time the scheduler runs while the command is scheduled.
        @Override
        public void execute()
        {
            mLauncher.setPitch(SmartDashboard.getNumber("Launcher/TurretAimAngle", 0));
            mLauncher.rotateHood();
        }

        // Returns true when the command should end.
        @Override
        public boolean isFinished()
        {
            return false;
        }

        // Called once the command ends or is interrupted.
        @Override
        public void end(boolean interrupted)
        {
            mLauncher.reset();
        }
    }

<<<<<<< HEAD
    public class AutoAimTurret extends CommandBase {
=======
    public class HoodToFieldPosition extends CommandBase
    {
>>>>>>> 6f5c3263
        private final Launcher mLauncher;
        private final RobotStateMap mStateMap;
        private final Pose2d mTargetPose;

<<<<<<< HEAD
        public AutoAimTurret(Launcher launcher, Pose2d targetPose, RobotStateMap stateMap) {
=======
        public HoodToFieldPosition(Launcher launcher, Pose2d targetPose, RobotStateMap stateMap)
        {
>>>>>>> 6f5c3263
            mLauncher = launcher;
            mTargetPose = targetPose;
            mStateMap = stateMap;
            addRequirements(mLauncher);
        }

        @Override
        public void execute()
        {
            Pose2d fieldToTurret = mStateMap.getLatestFieldToVehicle()
                .transformBy(Constants.Launcher.kTurretOffset);
            Pose2d turretToTarget = fieldToTurret.inFrameReferenceOf(mTargetPose);
<<<<<<< HEAD
            Rotation2d fieldAnglePointingToTarget = new Rotation2d(turretToTarget.getTranslation().getX(), turretToTarget.getTranslation().getY(), true).inverse();
            Rotation2d turretAngle = fieldAnglePointingToTarget.rotateBy(fieldToTurret.getRotation());
            if(turretAngle.getDegrees() > 45.0) {
                turretAngle = Rotation2d.fromDegrees(45.0);
            } else if (turretAngle.getDegrees() < -45.0) {
                turretAngle = Rotation2d.fromDegrees(-45.0);
            }
            mLauncher.turnTurret(turretAngle);
            mLauncher.setPitch(mLauncher.calcPitch(turretToTarget.distance(mTargetPose)).getDegrees());
=======
            Rotation2d fieldAnglePointingToTarget = new Rotation2d(
                turretToTarget.getTranslation().getX(), turretToTarget.getTranslation().getY(),
                true).inverse();
            Rotation2d turretAngle = fieldAnglePointingToTarget
                .rotateBy(fieldToTurret.getRotation());
>>>>>>> 6f5c3263
        }
    }

    /*
     * Default command of the launcher subsystem, makes the flywheel's target rps 0
     */
    public class LauncherDefaultCommand extends CommandBase
    {
        private final Launcher mLauncher;

        // You should only use one subsystem per command. If multiple are needed, use a
        // CommandGroup.
        public LauncherDefaultCommand(Launcher launcher)
        {
            mLauncher = launcher;
            addRequirements(mLauncher);
        }

        // Called when the command is initially scheduled.
        @Override
        public void initialize()
        {
            mLauncher.setRPS(0);
        }

        // Called every time the scheduler runs while the command is scheduled.
        @Override
        public void execute()
        {
            mLauncher.runFlywheel();
        }

        // Returns true when the command should end.
        @Override
        public boolean isFinished()
        {
            return false;
        }

        // Called once the command ends or is interrupted.
        @Override
        public void end(boolean interrupted)
        {
            mLauncher.reset();
        }
    }
}<|MERGE_RESOLUTION|>--- conflicted
+++ resolved
@@ -141,22 +141,12 @@
         }
     }
 
-<<<<<<< HEAD
     public class AutoAimTurret extends CommandBase {
-=======
-    public class HoodToFieldPosition extends CommandBase
-    {
->>>>>>> 6f5c3263
         private final Launcher mLauncher;
         private final RobotStateMap mStateMap;
         private final Pose2d mTargetPose;
 
-<<<<<<< HEAD
         public AutoAimTurret(Launcher launcher, Pose2d targetPose, RobotStateMap stateMap) {
-=======
-        public HoodToFieldPosition(Launcher launcher, Pose2d targetPose, RobotStateMap stateMap)
-        {
->>>>>>> 6f5c3263
             mLauncher = launcher;
             mTargetPose = targetPose;
             mStateMap = stateMap;
@@ -169,7 +159,6 @@
             Pose2d fieldToTurret = mStateMap.getLatestFieldToVehicle()
                 .transformBy(Constants.Launcher.kTurretOffset);
             Pose2d turretToTarget = fieldToTurret.inFrameReferenceOf(mTargetPose);
-<<<<<<< HEAD
             Rotation2d fieldAnglePointingToTarget = new Rotation2d(turretToTarget.getTranslation().getX(), turretToTarget.getTranslation().getY(), true).inverse();
             Rotation2d turretAngle = fieldAnglePointingToTarget.rotateBy(fieldToTurret.getRotation());
             if(turretAngle.getDegrees() > 45.0) {
@@ -179,13 +168,6 @@
             }
             mLauncher.turnTurret(turretAngle);
             mLauncher.setPitch(mLauncher.calcPitch(turretToTarget.distance(mTargetPose)).getDegrees());
-=======
-            Rotation2d fieldAnglePointingToTarget = new Rotation2d(
-                turretToTarget.getTranslation().getX(), turretToTarget.getTranslation().getY(),
-                true).inverse();
-            Rotation2d turretAngle = fieldAnglePointingToTarget
-                .rotateBy(fieldToTurret.getRotation());
->>>>>>> 6f5c3263
         }
     }
 
