--- conflicted
+++ resolved
@@ -44,26 +44,9 @@
         }
     }
 
-<<<<<<< HEAD
-    public class Intake5Race extends ParallelRaceGroup
-    {
-        public Intake5Race(Indexer indexer, Intake intake)
-        {
-            addCommands(
-                mIntakeCommands.new Harvest(intake),
-                mIndexerCommands.new LoadFromIntake(indexer)
-            );
-        }
-    }
-    
-    public class Intake1Race extends ParallelRaceGroup
-    {
-        public Intake1Race(Indexer indexer, Intake intake)
-=======
     public class IntakeFive extends SequentialCommandGroup
     {
         public IntakeFive()
->>>>>>> 7bffbf49
         {
             addCommands(
                 new Intake(),
