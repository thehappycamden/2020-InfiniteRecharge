package com.spartronics4915.frc2020;

import java.util.Set;

import com.spartronics4915.frc2020.TrajectoryContainer.Destination;
import com.spartronics4915.frc2020.commands.*;
<<<<<<< HEAD
import com.spartronics4915.frc2020.subsystems.Drive;
import com.spartronics4915.frc2020.subsystems.Launcher;
import com.spartronics4915.lib.hardware.sensors.T265Camera;
import com.spartronics4915.lib.math.twodim.control.RamseteTracker;
import com.spartronics4915.lib.subsystems.drive.TrajectoryTrackerCommand;
import com.spartronics4915.lib.subsystems.estimator.RobotStateEstimator;
import com.spartronics4915.lib.util.Kinematics;
=======
import com.spartronics4915.frc2020.subsystems.*;
import com.spartronics4915.frc2020.subsystems.LED.BlingState;
>>>>>>> 19942a6b
import com.spartronics4915.lib.util.Logger;

import edu.wpi.first.wpilibj.GenericHID;
import edu.wpi.first.wpilibj.Joystick;
import edu.wpi.first.wpilibj.smartdashboard.SmartDashboard;
import edu.wpi.first.wpilibj2.command.Command;
import edu.wpi.first.wpilibj2.command.InstantCommand;
import edu.wpi.first.wpilibj2.command.Subsystem;
import edu.wpi.first.wpilibj2.command.button.JoystickButton;

public class RobotContainer
{
    private static class AutoMode
    {
        public final String name;
        public final Command command;

        public AutoMode(String name, Command command)
        {
            this.name = name;
            this.command = command;
        }
    }

    public static final String kAutoOptionsKey = "AutoStrategyOptions";
    public static final String kSelectedAutoModeKey = "AutoStrategy";
    public static final AutoMode kDefaultAutoMode = new AutoMode("All: Do Nothing", new Command()
    {
        @Override
        public Set<Subsystem> getRequirements()
        {
            return null;
        }
    });

    public final AutoMode[] mAutoModes;

    private Climber mClimber;
    private ClimberCommands mClimberCommands;

    private LED mLED;

    private Joystick mJoystick = new Joystick(Constants.OI.kJoystickId);
    private Joystick mButtonBoard = new Joystick(Constants.OI.kButtonBoardId);

    private final Drive mDrive;
    private final RamseteTracker mRamseteController = new RamseteTracker(2, 0.7);
    private final RobotStateEstimator mStateEstimator;

    /**
     * The container for the robot. Contains subsystems, OI devices, and commands.
     */
    public RobotContainer()
    {
        mClimber = new Climber();
        mClimberCommands = new ClimberCommands(mClimber);
        mLED = LED.getInstance();

        configureJoystickBindings();
        configureButtonBoardBindings();
<<<<<<< HEAD
        mDrive = new Drive();
        mStateEstimator = new RobotStateEstimator(mDrive,
                new Kinematics(Constants.Drive.kTrackWidthMeters, Constants.Drive.kScrubFactor),
                new T265Camera(Constants.Estimator.kCameraOffset,
                        Constants.Estimator.kMeasurementCovariance));
        mAutoModes = new AutoMode[]
        {kDefaultAutoMode, new AutoMode("drive straight",
                new TrajectoryTrackerCommand(mDrive,
                        TrajectoryContainer.middle.getTrajectory(Destination.backOfShieldGenerator),
                        mRamseteController, mStateEstimator.getCameraRobotStateMap()))};
=======
        mAutoModes = new AutoMode[] {kDefaultAutoMode};
>>>>>>> 19942a6b
    }

    private void configureJoystickBindings()
    {
        // Note: changes to bling state can be augmented with:
        // .alongWith(new SetBlingStateCommand(mLED, BlingState.SOME_STATE)));

        /*
        new JoystickButton(mJoystick, 1).whileHeld(); // Slow the robot
        new JoystickButton(mJoystick, 2).whenHeld(new TurretRaiseCommand());
        new JoystickButton(mJoystick, 3).whenHeld(new TurretLowerCommand());
        new JoystickButton(mJoystick, 4).whenHeld(new TurretLeftCommand());
        new JoystickButton(mJoystick, 5).whenHeld(new TurretRightCommand());
        new JoystickButton(mJoystick, 6).whenPressed(); // Switch Camera views
        new JoystickButton(mJoystick, 7).whenPressed();
        new JoystickButton(mJoystick, 10).whenPressed();
        new JoystickButton(mJoystick, 11).whenPressed();
        */
    }

    private void configureButtonBoardBindings()
    {
        /*
        new JoystickButton(mButtonBoard, 0).whenPressed(new IntakeCommand());
        new JoystickButton(mButtonBoard, 1).cancelWhenPressed(new IntakeCommand());
        new JoystickButton(mButtonBoard, 2).whileHeld(new UnjamCommand()); // Will reschedule itself
        new JoystickButton(mButtonBoard, 3).whenPressed(new AimLowCommand());
        new JoystickButton(mButtonBoard, 4).whenPressed(new LaunchCommand());
        new JoystickButton(mButtonBoard, 5).whenPressed(new AimHighCommand());
        new JoystickButton(mButtonBoard, 6).whenPressed(new PanelRaiseCommand());
        new JoystickButton(mButtonBoard, 7).whenPressed(new PanelLowerCommand());
        new JoystickButton(mButtonBoard, 8).whenPressed(new PanelSpinColorCommand());
        new JoystickButton(mButtonBoard, 9).whenPressed(new PanelSpinRotationsCommand());
        new JoystickButton(mButtonBoard, 10).whileHeld(new ClimberExtendCommand());
        new JoystickButton(mButtonBoard, 11).whileHeld(new ClimberRetractCommand());
        new JoystickButton(mButtonBoard, 14).whenHeld(new ClimberWinchCommand()); // Consists of a CommandGroup - ClimberWinchPrimary and ClimberWinchSecondary
        new JoystickButton(mButtonBoard, 15).whenHeld(new TurretRaiseCommand()); // Will not reschedule itself eg. voltage drop
        new JoystickButton(mButtonBoard, 16).whenHeld(new TurretLowerCommand());
        new JoystickButton(mButtonBoard, 17).whenHeld(new TurretLeftCommand());
        new JoystickButton(mButtonBoard, 18).whenHeld(new TurretRightCommand());
        */
    }

    /**
     * Use this to pass the autonomous command to the main {@link Robot} class.
     * @return the command to run in autonomous
     */
    public Command getAutonomousCommand()
    {
        String selectedModeName = SmartDashboard.getString(kSelectedAutoModeKey, "NO SELECTED MODE!!!!");
        Logger.notice("Auto mode name " + selectedModeName);
        for (var mode : mAutoModes)
        {
            if (mode.name.equals(selectedModeName))
            {
                return mode.command;
            }
        }

        Logger.error("AutoModeSelector failed to select auto mode: " + selectedModeName);
        return kDefaultAutoMode.command;
    }

    /**
     * Sets bling state -- used by robot.java code
     * TODO: verify this is how we want to interface to disabledInit()
    */
    public void setBlingState(BlingState blingState)
    {
        mLED.setBlingState(blingState);
    }
}<|MERGE_RESOLUTION|>--- conflicted
+++ resolved
@@ -4,18 +4,13 @@
 
 import com.spartronics4915.frc2020.TrajectoryContainer.Destination;
 import com.spartronics4915.frc2020.commands.*;
-<<<<<<< HEAD
-import com.spartronics4915.frc2020.subsystems.Drive;
-import com.spartronics4915.frc2020.subsystems.Launcher;
 import com.spartronics4915.lib.hardware.sensors.T265Camera;
 import com.spartronics4915.lib.math.twodim.control.RamseteTracker;
 import com.spartronics4915.lib.subsystems.drive.TrajectoryTrackerCommand;
 import com.spartronics4915.lib.subsystems.estimator.RobotStateEstimator;
 import com.spartronics4915.lib.util.Kinematics;
-=======
 import com.spartronics4915.frc2020.subsystems.*;
 import com.spartronics4915.frc2020.subsystems.LED.BlingState;
->>>>>>> 19942a6b
 import com.spartronics4915.lib.util.Logger;
 
 import edu.wpi.first.wpilibj.GenericHID;
@@ -76,20 +71,16 @@
 
         configureJoystickBindings();
         configureButtonBoardBindings();
-<<<<<<< HEAD
+
         mDrive = new Drive();
         mStateEstimator = new RobotStateEstimator(mDrive,
                 new Kinematics(Constants.Drive.kTrackWidthMeters, Constants.Drive.kScrubFactor),
                 new T265Camera(Constants.Estimator.kCameraOffset,
                         Constants.Estimator.kMeasurementCovariance));
-        mAutoModes = new AutoMode[]
-        {kDefaultAutoMode, new AutoMode("drive straight",
+        mAutoModes = new AutoMode[] {kDefaultAutoMode, new AutoMode("drive straight",
                 new TrajectoryTrackerCommand(mDrive,
                         TrajectoryContainer.middle.getTrajectory(Destination.backOfShieldGenerator),
                         mRamseteController, mStateEstimator.getCameraRobotStateMap()))};
-=======
-        mAutoModes = new AutoMode[] {kDefaultAutoMode};
->>>>>>> 19942a6b
     }
 
     private void configureJoystickBindings()
