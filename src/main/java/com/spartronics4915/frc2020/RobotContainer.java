package com.spartronics4915.frc2020;

import java.util.ArrayList;
import java.util.Arrays;
import java.util.Set;
import java.util.stream.Collectors;

import com.spartronics4915.frc2020.TrajectoryContainer.Destination;
import com.spartronics4915.frc2020.commands.*;
import com.spartronics4915.lib.hardware.sensors.T265Camera;
import com.spartronics4915.lib.hardware.sensors.T265Camera.CameraJNIException;
import com.spartronics4915.lib.math.twodim.control.RamseteTracker;
import com.spartronics4915.lib.subsystems.drive.CharacterizeDriveBaseCommand;
import com.spartronics4915.lib.math.twodim.geometry.Pose2d;
import com.spartronics4915.lib.math.twodim.geometry.Pose2dWithCurvature;
import com.spartronics4915.lib.math.twodim.geometry.Rectangle2d;
import com.spartronics4915.lib.math.twodim.geometry.Rotation2d;
import com.spartronics4915.lib.math.twodim.geometry.Translation2d;
import com.spartronics4915.lib.math.twodim.trajectory.constraints.TimingConstraint;
import com.spartronics4915.lib.math.twodim.trajectory.constraints.VelocityLimitRegionConstraint;
import com.spartronics4915.lib.math.twodim.trajectory.types.TimedTrajectory;
import com.spartronics4915.lib.subsystems.drive.TrajectoryTrackerCommand;
import com.spartronics4915.lib.subsystems.estimator.RobotStateEstimator;
import com.spartronics4915.lib.subsystems.estimator.RobotStateMap;
import com.spartronics4915.lib.util.Kinematics;
import com.spartronics4915.frc2020.subsystems.*;
import com.spartronics4915.frc2020.subsystems.LED.BlingState;
import com.spartronics4915.lib.util.Logger;

import edu.wpi.first.networktables.NetworkTableEntry;
import edu.wpi.first.networktables.NetworkTableInstance;
import edu.wpi.first.wpilibj.GenericHID;
import edu.wpi.first.wpilibj.Joystick;
import edu.wpi.first.wpilibj.smartdashboard.SmartDashboard;
import edu.wpi.first.wpilibj.util.Units;
import edu.wpi.first.wpilibj2.command.Command;
import edu.wpi.first.wpilibj2.command.CommandBase;
import edu.wpi.first.wpilibj2.command.InstantCommand;
import edu.wpi.first.wpilibj2.command.Subsystem;
import edu.wpi.first.wpilibj2.command.button.JoystickButton;

public class RobotContainer
{
    private static class AutoMode
    {
        public final String name;
        public final Command command;

        public AutoMode(String name, Command command)
        {
            this.name = name;
            this.command = command;
        }
    }

    private static final String kAutoOptionsKey = "AutoStrategyOptions";
    public static final AutoMode kDefaultAutoMode = new AutoMode("All: Do Nothing", new Command()
    {
        @Override
        public Set<Subsystem> getRequirements()
        {
            return Set.of();
        }
    });

    public final NetworkTableEntry mAutoModeEntry = NetworkTableInstance.getDefault()
        .getTable("SmartDashboard").getEntry("AutoStrategy");
    public final AutoMode[] mAutoModes;

    private final Climber mClimber;
    private final Intake mIntake;
    private final Launcher mLauncher;
    private final PanelRotator mPanelRotator;
    private final LED mLED;
    private final ClimberCommands mClimberCommands;
    private final LauncherCommands mLauncherCommands;
    private final PanelRotatorCommands mPanelRotatorCommands;
    private final ExampleCommandFactory mExampleCommandFactory;

    private final Joystick mJoystick;
    private final Joystick mButtonBoard;

    private final Drive mDrive;
    private final RamseteTracker mRamseteController = new RamseteTracker(2, 0.7);
    private final RobotStateEstimator mStateEstimator;

    /**
     * The container for the robot. Contains subsystems, OI devices, and commands.
     */
    public RobotContainer()
    {
        mLauncher = new Launcher();
        mClimber = new Climber();
        mIntake = new Intake();
        mPanelRotator = new PanelRotator();
        mLED = LED.getInstance();
        mClimberCommands = new ClimberCommands();
        mLauncherCommands = new LauncherCommands();
        mPanelRotatorCommands = new PanelRotatorCommands();
        mExampleCommandFactory = new ExampleCommandFactory(mLED);

        //mClimber.setDefaultCommand(mClimberCommands.new ClimberDefaultCommand(mClimber));
        //mIntake.setDefaultCommand(mIntakeCommands.new IntakeDefaultCommand(mIntake));
        mLauncher.setDefaultCommand(mLauncherCommands.new LauncherDefaultCommand(mLauncher));
        //mPanelRotator.setDefaultCommand(mPanelRotatorCommands.new PanelRotatorDefaultCommand(mPanelRotator));

        mJoystick = new Joystick(Constants.OI.kJoystickId);
        mButtonBoard = new Joystick(Constants.OI.kButtonBoardId);

        T265Camera slamra;
        try
        {
            slamra = new T265Camera(Constants.Estimator.kCameraOffset,
                Constants.Estimator.kMeasurementCovariance);
        }
        catch (CameraJNIException | UnsatisfiedLinkError e)
        {
            slamra = null;
            Logger.exception(e);
        }
        mDrive = new Drive();
        mStateEstimator = new RobotStateEstimator(mDrive,
            new Kinematics(Constants.Drive.kTrackWidthMeters, Constants.Drive.kScrubFactor),
            slamra);

        configureJoystickBindings();
        configureButtonBoardBindings();

        System.out
            .println(new TrajectoryContainer.DestinationCouple(Destination.ShieldGeneratorFarRight,
                Destination.MiddleShootingPosition).hashCode());

        mAutoModes = new AutoMode[] {kDefaultAutoMode, new AutoMode("Drive Straight",
            new TrajectoryTrackerCommand(mDrive,
                TrajectoryContainer.middle.getTrajectory(null, Destination.ShieldGeneratorFarRight),
                mRamseteController, mStateEstimator.getEncoderRobotStateMap())),
            new AutoMode("Characterize Drive",
                new CharacterizeDriveBaseCommand(mDrive, Constants.Drive.kWheelDiameter))};

        mStateEstimator.resetRobotStateMaps(TrajectoryContainer.middle.mStartPoint);

        String autoModeList = Arrays.stream(mAutoModes).map((m) -> m.name)
            .collect(Collectors.joining(","));
        SmartDashboard.putString(kAutoOptionsKey, autoModeList);
    }

    private void configureJoystickBindings()
    {
        // Note: changes to bling state can be augmented with:
        // .alongWith(new SetBlingStateCommand(mLED, BlingState.SOME_STATE)));

        /*
        new JoystickButton(mJoystick, 1).whenPressed(() -> mDrive.driveSlow()).whenReleased(() -> mDrive.driveNormal());
        new JoystickButton(mJoystick, 2).whenHeld(new LauncherCommands.Raise(mLauncher));
        new JoystickButton(mJoystick, 3).whenHeld(new LauncherCommands.Lower(mLauncher));
        new JoystickButton(mJoystick, 4).whenHeld(new LauncherCommands.Left(mLauncher));
        new JoystickButton(mJoystick, 5).whenHeld(new LauncherCommands.Right(mLauncher));
        */

        /* Switch Camera views
        new JoystickButton(mJoystick, 6).whenPressed(
            new InstantCommand(() -> mCamera.switch(Constants.Camera.kFrontId)));
        new JoystickButton(mJoystick, 7).whenPressed(
            new InstantCommand(() -> mCamera.switch(Constants.Camera.kRearId)));
        new JoystickButton(mJoystick, 10).whenPressed(
            new InstantCommand(() -> mCamera.switch(Constants.Camera.kIntakeId)));
        new JoystickButton(mJoystick, 11).whenPressed(
            new InstantCommand(() -> mCamera.switch(Constants.Camera.kTurretId)));
        */
<<<<<<< HEAD
        new JoystickButton(mJoystick, 1).toggleWhenPressed(mLauncherCommands.new ShootBallTest(mLauncher));
        new JoystickButton(mJoystick, 2).toggleWhenPressed(mLauncherCommands.new TurretTest(mLauncher));
        new JoystickButton(mJoystick, 3).toggleWhenPressed(mLauncherCommands.new HoodTest(mLauncher));
        //new JoystickButton(mJoystick, 7).whileHeld(new TrajectoryTrackerCommand(mDrive,
        //    throughTrench(), mRamseteController, mStateEstimator.getCameraRobotStateMap()));
=======
        new JoystickButton(mJoystick, 1).toggleWhenPressed(new ShootBallTest(mLauncher));
        new JoystickButton(mJoystick, 7).whileHeld(new TrajectoryTrackerCommand(mDrive, mDrive,
            this::throughTrench, mRamseteController, mStateEstimator.getEncoderRobotStateMap()));
        new JoystickButton(mJoystick, 7).whileHeld(new TrajectoryTrackerCommand(mDrive, mDrive,
            this::toControlPanel, mRamseteController, mStateEstimator.getEncoderRobotStateMap()));
>>>>>>> fc94eb26
    }

    private void configureButtonBoardBindings()
    {
        /*
        new JoystickButton(mButtonBoard, 0).whenPressed(new IntakeCommands.Intake(mIntake));
        new JoystickButton(mButtonBoard, 1).whenPressed(new IntakeCommands.Stop(mIntake));
        new JoystickButton(mButtonBoard, 2).whileHeld(new IntakeCommands.Unjam(mIntake));
        */

        /*
        new JoystickButton(mButtonBoard, 3).whenPressed(new LauncherCommands.AimLow(mLauncher));
        new JoystickButton(mButtonBoard, 4).whenPressed(new LauncherCommands.Launch(mLauncher));
        new JoystickButton(mButtonBoard, 5).whenPressed(new LauncherCommands.AimHigh(mLauncher));
        */

        new JoystickButton(mButtonBoard, 6).whenPressed(mPanelRotatorCommands.new Raise(mPanelRotator));
        new JoystickButton(mButtonBoard, 7).whenPressed(mPanelRotatorCommands.new Lower(mPanelRotator));
        new JoystickButton(mButtonBoard, 8)
            .whenPressed(mPanelRotatorCommands.new SpinToColor(mPanelRotator));
        new JoystickButton(mButtonBoard, 9)
            .whenPressed(mPanelRotatorCommands.new SpinRotation(mPanelRotator));

        new JoystickButton(mButtonBoard, 10).whileHeld(mClimberCommands.new Extend(mClimber));
        new JoystickButton(mButtonBoard, 11).whileHeld(mClimberCommands.new Retract(mClimber));
        new JoystickButton(mButtonBoard, 14).whenHeld(mClimberCommands.new WinchPrimary(mClimber)
            .andThen(mClimberCommands.new WinchSecondary(mClimber)));

        /*
        new JoystickButton(mButtonBoard, 15).whenHeld(new TurretRaiseCommand(mLauncher));
        new JoystickButton(mButtonBoard, 16).whenHeld(new TurretLowerCommand(mLauncher));
        new JoystickButton(mButtonBoard, 17).whenHeld(new TurretLeftCommand(mLauncher));
        new JoystickButton(mButtonBoard, 18).whenHeld(new TurretRightCommand(mLauncher));
        */
    }

    // configureTestCommands is not actually run. It is declared public to
    // quell warnings. Its use is to test out different construction idioms
    // for externally defined commands.
    public void configureTestCommands()
    {
        // in this style object construction happens in the CommandFactory
        this.mExampleCommandFactory.MakeCmd(ExampleCommandFactory.CmdEnum.kTest1);

        // in this mode we construct things here, we must pass in parameters
        // that are required during construction, since the outer class
        // member variables aren't accessible until after construction.
        this.mExampleCommandFactory.new Test5(this.mLED); // an InstantCommand
        this.mExampleCommandFactory.new Test6(this.mLED); // a StartEndCommand
    }

    /**
     * Use this to pass the autonomous command to the main {@link Robot} class.
     * @return the command to run in autonomous
     */
    public Command getAutonomousCommand()
    {
        String selectedModeName = mAutoModeEntry.getString("NO SELECTED MODE!!!!");
        Logger.notice("Auto mode name " + selectedModeName);
        for (var mode : mAutoModes)
        {
            if (mode.name.equals(selectedModeName))
            {
                return mode.command;
            }
        }

        Logger.error("AutoModeSelector failed to select auto mode: " + selectedModeName);
        return kDefaultAutoMode.command;
    }

    public TimedTrajectory<Pose2dWithCurvature> throughTrench()
    {
        ArrayList<Pose2d> waypoints = new ArrayList<Pose2d>();
        Pose2d[] intermediate = new Pose2d[] {
            new Pose2d(Units.inchesToMeters(424), Units.inchesToMeters(135),
                Rotation2d.fromDegrees(180)),
            new Pose2d(Units.inchesToMeters(207), Units.inchesToMeters(135),
                Rotation2d.fromDegrees(180))};
        for (int i = 0; i < intermediate.length; i++)
        {
            Pose2d pose = intermediate[i];
            intermediate[i] = new Pose2d(pose.getTranslation().getX() - Units.inchesToMeters(312.5),
                pose.getTranslation().getY(), pose.getRotation());
        }
        RobotStateMap stateMap = mStateEstimator.getEncoderRobotStateMap();
        Pose2d robotPose = stateMap.getLatestState().pose;
        double robotX = robotPose.getTranslation().getX();
        if (robotX < Units.inchesToMeters(312.5))
        {
            for (int i = 0; i < intermediate.length; i++)
            {
                Pose2d pose = intermediate[i];
                intermediate[i] = new Pose2d(-pose.getTranslation().getX(),
                    pose.getTranslation().getY(), Rotation2d.fromDegrees(0));
            }
        }
        for (int i = 0; i < intermediate.length; i++)
        {
            Pose2d pose = intermediate[i];
            intermediate[i] = new Pose2d(pose.getTranslation().getX() + Units.inchesToMeters(312.5),
                pose.getTranslation().getY(), pose.getRotation());
        }
        waypoints.add(robotPose);
        for (Pose2d pose : intermediate)
        {
            waypoints.add(pose);
        }
        ArrayList<TimingConstraint<Pose2dWithCurvature>> constraints = new ArrayList<TimingConstraint<Pose2dWithCurvature>>();
        return TrajectoryContainer.generateTrajectory(waypoints, constraints);
    }

    public TimedTrajectory<Pose2dWithCurvature> toControlPanel()
    {
        ArrayList<Pose2d> waypoints = new ArrayList<Pose2d>();
        Pose2d pose = mStateEstimator.getEncoderRobotStateMap().getLatestState().pose;
        waypoints.add(pose);
        Translation2d p = pose.getTranslation();
        Pose2d nextToControlPanel;
        if (p.getX() < Units.inchesToMeters(359))
        {
            nextToControlPanel = new Pose2d(Units.inchesToMeters(328), Units.inchesToMeters(135),
                Rotation2d.fromDegrees(0));
        }
        else
        {
            nextToControlPanel = new Pose2d(Units.inchesToMeters(390), Units.inchesToMeters(135),
                Rotation2d.fromDegrees(180));
        }
        waypoints.add(nextToControlPanel);
        ArrayList<TimingConstraint<Pose2dWithCurvature>> constraints = new ArrayList<TimingConstraint<Pose2dWithCurvature>>();
        constraints.add(new VelocityLimitRegionConstraint(new Rectangle2d(
            new Translation2d(Units.inchesToMeters(290), Units.inchesToMeters(161.6)),
            new Translation2d(Units.inchesToMeters(428), Units.inchesToMeters(90))), .5));
        return TrajectoryContainer.generateTrajectory(waypoints, constraints);
    }
}<|MERGE_RESOLUTION|>--- conflicted
+++ resolved
@@ -167,19 +167,13 @@
         new JoystickButton(mJoystick, 11).whenPressed(
             new InstantCommand(() -> mCamera.switch(Constants.Camera.kTurretId)));
         */
-<<<<<<< HEAD
         new JoystickButton(mJoystick, 1).toggleWhenPressed(mLauncherCommands.new ShootBallTest(mLauncher));
         new JoystickButton(mJoystick, 2).toggleWhenPressed(mLauncherCommands.new TurretTest(mLauncher));
         new JoystickButton(mJoystick, 3).toggleWhenPressed(mLauncherCommands.new HoodTest(mLauncher));
-        //new JoystickButton(mJoystick, 7).whileHeld(new TrajectoryTrackerCommand(mDrive,
-        //    throughTrench(), mRamseteController, mStateEstimator.getCameraRobotStateMap()));
-=======
-        new JoystickButton(mJoystick, 1).toggleWhenPressed(new ShootBallTest(mLauncher));
         new JoystickButton(mJoystick, 7).whileHeld(new TrajectoryTrackerCommand(mDrive, mDrive,
             this::throughTrench, mRamseteController, mStateEstimator.getEncoderRobotStateMap()));
         new JoystickButton(mJoystick, 7).whileHeld(new TrajectoryTrackerCommand(mDrive, mDrive,
             this::toControlPanel, mRamseteController, mStateEstimator.getEncoderRobotStateMap()));
->>>>>>> fc94eb26
     }
 
     private void configureButtonBoardBindings()
