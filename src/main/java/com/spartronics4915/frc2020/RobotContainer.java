--- conflicted
+++ resolved
@@ -96,12 +96,7 @@
 
         mButtons = new ButtonFactory();
 
-<<<<<<< HEAD
-        mStateEstimator.resetRobotStateMaps(new Pose2d());
-
-=======
         /* constructing subsystems */
->>>>>>> 8f07eed4
         mClimber = new Climber();
         mIntake = new Intake();
         mIndexer = new Indexer();
@@ -129,12 +124,6 @@
         if (!RobotBase.isReal()) // we're unit testing
             SpartronicsSimulatedMotor.resetGlobalState();
 
-        /* publish our automodes to the dashboard -----------------*/
-        mAutoModes = TrajectoryContainer.getAutoModes(mStateEstimator, mDrive, mRamseteController);
-        String autoModeList = Arrays.stream(mAutoModes).map((m) -> m.name)
-            .collect(Collectors.joining(","));
-        SmartDashboard.putString(kAutoOptionsKey, autoModeList);
-
         /* constructing subsystem commands */
         mLEDCommands = new LEDCommands(mLED);
         mClimberCommands = new ClimberCommands(mClimber);
@@ -153,11 +142,12 @@
         configureJoystickBindings();
         configureButtonBoardBindings();
 
-        
+        /* publish our automodes to the dashboard -----------------*/
         mAutoModes = TrajectoryContainer.getAutoModes(mStateEstimator, mDrive, mRamseteController, mSuperstructureCommands);
         String autoModeList = Arrays.stream(mAutoModes).map((m) -> m.name)
             .collect(Collectors.joining(","));
         SmartDashboard.putString(kAutoOptionsKey, autoModeList);
+        
     }
 
     private void configureJoystickBindings()
