--- conflicted
+++ resolved
@@ -82,19 +82,16 @@
         configureJoystickBindings();
         configureButtonBoardBindings();
 
-<<<<<<< HEAD
-        mAutoModes = new AutoMode[] {kDefaultAutoMode};
-=======
         mDrive = new Drive();
         mStateEstimator = new RobotStateEstimator(mDrive,
-                new Kinematics(Constants.Drive.kTrackWidthMeters, Constants.Drive.kScrubFactor),
-                new T265Camera(Constants.Estimator.kCameraOffset,
-                        Constants.Estimator.kMeasurementCovariance));
-        mAutoModes = new AutoMode[] {kDefaultAutoMode, new AutoMode("drive straight",
+            new Kinematics(Constants.Drive.kTrackWidthMeters, Constants.Drive.kScrubFactor),
+            new T265Camera(Constants.Estimator.kCameraOffset,
+                Constants.Estimator.kMeasurementCovariance));
+        mAutoModes = new AutoMode[] {kDefaultAutoMode,
+            new AutoMode("drive straight",
                 new TrajectoryTrackerCommand(mDrive,
-                        TrajectoryContainer.middle.getTrajectory(Destination.backOfShieldGenerator),
-                        mRamseteController, mStateEstimator.getCameraRobotStateMap()))};
->>>>>>> 1144a211
+                    TrajectoryContainer.middle.getTrajectory(Destination.backOfShieldGenerator),
+                    mRamseteController, mStateEstimator.getCameraRobotStateMap()))};
     }
 
     private void configureJoystickBindings()
@@ -136,15 +133,19 @@
         new JoystickButton(mButtonBoard, 5).whenPressed(new LauncherCommands.AimHigh(mLauncher));
         */
 
-        new JoystickButton(mButtonBoard, 6).whenPressed(mPanelRotatorCommands.new Raise(mPanelRotator));
-        new JoystickButton(mButtonBoard, 7).whenPressed(mPanelRotatorCommands.new Lower(mPanelRotator));
-        new JoystickButton(mButtonBoard, 8).whenPressed(mPanelRotatorCommands.new SpinToColor(mPanelRotator));
-        new JoystickButton(mButtonBoard, 9).whenPressed(mPanelRotatorCommands.new SpinRotation(mPanelRotator));
+        new JoystickButton(mButtonBoard, 6)
+            .whenPressed(mPanelRotatorCommands.new Raise(mPanelRotator));
+        new JoystickButton(mButtonBoard, 7)
+            .whenPressed(mPanelRotatorCommands.new Lower(mPanelRotator));
+        new JoystickButton(mButtonBoard, 8)
+            .whenPressed(mPanelRotatorCommands.new SpinToColor(mPanelRotator));
+        new JoystickButton(mButtonBoard, 9)
+            .whenPressed(mPanelRotatorCommands.new SpinRotation(mPanelRotator));
 
         new JoystickButton(mButtonBoard, 10).whileHeld(mClimberCommands.new Extend(mClimber));
         new JoystickButton(mButtonBoard, 11).whileHeld(mClimberCommands.new Retract(mClimber));
         new JoystickButton(mButtonBoard, 14).whenHeld(mClimberCommands.new WinchPrimary(mClimber)
-                .andThen(mClimberCommands.new WinchSecondary(mClimber)));
+            .andThen(mClimberCommands.new WinchSecondary(mClimber)));
 
         /*
         new JoystickButton(mButtonBoard, 15).whenHeld(new TurretRaiseCommand(mLauncher));
@@ -160,7 +161,8 @@
      */
     public Command getAutonomousCommand()
     {
-        String selectedModeName = SmartDashboard.getString(kSelectedAutoModeKey, "NO SELECTED MODE!!!!");
+        String selectedModeName = SmartDashboard.getString(kSelectedAutoModeKey,
+            "NO SELECTED MODE!!!!");
         Logger.notice("Auto mode name " + selectedModeName);
         for (var mode : mAutoModes)
         {
