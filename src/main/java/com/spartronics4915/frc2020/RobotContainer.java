--- conflicted
+++ resolved
@@ -110,20 +110,7 @@
         mStateEstimator = new RobotStateEstimator(mDrive,
             new Kinematics(Constants.Drive.kTrackWidthMeters, Constants.Drive.kScrubFactor),
             slamra);
-        mAutoModes = new AutoMode[] {kDefaultAutoMode,
-            new AutoMode("drive straight",
-                new TrajectoryTrackerCommand(mDrive,
-<<<<<<< HEAD
-                        TrajectoryContainer.left.getTrajectory(null, Destination.LeftTrenchFar),
-                        mRamseteController, mStateEstimator.getCameraRobotStateMap())),
-                new AutoMode("drive through trench",
-                        new TrajectoryTrackerCommand(mDrive, throughTrench(), mRamseteController,
-                                mStateEstimator.getCameraRobotStateMap()))};
-
-=======
-                    TrajectoryContainer.middle.getTrajectory(Destination.backOfShieldGenerator),
-                    mRamseteController, mStateEstimator.getCameraRobotStateMap()))};
->>>>>>> d8f61777
+        mAutoModes = new AutoMode[] {kDefaultAutoMode};
     }
 
     private void configureJoystickBindings()
@@ -196,12 +183,7 @@
      */
     public Command getAutonomousCommand()
     {
-<<<<<<< HEAD
         String selectedModeName = mAutoModeEntry.getString("NO SELECTED MODE!!!!");
-=======
-        String selectedModeName = SmartDashboard.getString(kSelectedAutoModeKey,
-            "NO SELECTED MODE!!!!");
->>>>>>> d8f61777
         Logger.notice("Auto mode name " + selectedModeName);
         for (var mode : mAutoModes)
         {
