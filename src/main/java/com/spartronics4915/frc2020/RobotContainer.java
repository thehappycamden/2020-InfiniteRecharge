package com.spartronics4915.frc2020;

import java.util.ArrayList;
import java.util.Arrays;
import java.util.Set;
import java.util.stream.Collectors;

import com.spartronics4915.frc2020.TrajectoryContainer.Destination;
import com.spartronics4915.frc2020.commands.*;
import com.spartronics4915.frc2020.subsystems.*;
import com.spartronics4915.lib.hardware.sensors.T265Camera;
import com.spartronics4915.lib.hardware.sensors.T265Camera.CameraJNIException;
import com.spartronics4915.lib.math.twodim.control.RamseteTracker;
import com.spartronics4915.lib.math.twodim.geometry.Pose2d;
import com.spartronics4915.lib.math.twodim.geometry.Pose2dWithCurvature;
import com.spartronics4915.lib.math.twodim.geometry.Rectangle2d;
import com.spartronics4915.lib.math.twodim.geometry.Rotation2d;
import com.spartronics4915.lib.math.twodim.geometry.Translation2d;
import com.spartronics4915.lib.math.twodim.trajectory.constraints.TimingConstraint;
import com.spartronics4915.lib.math.twodim.trajectory.constraints.VelocityLimitRegionConstraint;
import com.spartronics4915.lib.math.twodim.trajectory.types.TimedTrajectory;
import com.spartronics4915.lib.subsystems.drive.CharacterizeDriveBaseCommand;
import com.spartronics4915.lib.subsystems.drive.TrajectoryTrackerCommand;
import com.spartronics4915.lib.subsystems.estimator.RobotStateEstimator;
import com.spartronics4915.lib.subsystems.estimator.RobotStateMap;
import com.spartronics4915.lib.util.Kinematics;
import com.spartronics4915.lib.util.Logger;

import edu.wpi.first.networktables.NetworkTableEntry;
import edu.wpi.first.networktables.NetworkTableInstance;
import edu.wpi.first.wpilibj.Joystick;
import edu.wpi.first.wpilibj.smartdashboard.SmartDashboard;
import edu.wpi.first.wpilibj.util.Units;
import edu.wpi.first.wpilibj2.command.Command;
import edu.wpi.first.wpilibj2.command.ParallelCommandGroup;
import edu.wpi.first.wpilibj2.command.SequentialCommandGroup;
import edu.wpi.first.wpilibj2.command.ConditionalCommand;
import edu.wpi.first.wpilibj2.command.ParallelRaceGroup;
import edu.wpi.first.wpilibj2.command.StartEndCommand;
import edu.wpi.first.wpilibj2.command.Subsystem;
import edu.wpi.first.wpilibj2.command.WaitUntilCommand;
import edu.wpi.first.wpilibj2.command.button.JoystickButton;

public class RobotContainer
{
    private static final String kAutoOptionsKey = "AutoStrategyOptions";

    public final NetworkTableEntry mAutoModeEntry = NetworkTableInstance.getDefault()
        .getTable("SmartDashboard").getEntry("AutoStrategy");

    /* subsystems */
    private final Climber mClimber;
    private final Intake mIntake;
    private final Indexer mIndexer;
    private final Launcher mLauncher;
    private final PanelRotator mPanelRotator;
    private final LED mLED;
    private final Vision mVision;

    /* subsystem commands */
    private final ClimberCommands mClimberCommands;
    private final IntakeCommands mIntakeCommands;
    private final IndexerCommands mIndexerCommands;
    private final LauncherCommands mLauncherCommands;
    private final PanelRotatorCommands mPanelRotatorCommands;

    private final Joystick mJoystick;
    private final Joystick mButtonBoard;

    private final Drive mDrive;
    private final RamseteTracker mRamseteController = new RamseteTracker(2, 0.7);
    private final RobotStateEstimator mStateEstimator;
    private final TrajectoryContainer.AutoMode[] mAutoModes;

    /**
     * The container for the robot. Contains subsystems, OI devices, and commands.
     */
    public RobotContainer()
    {

        T265Camera slamra;
        try
        {
            slamra = new T265Camera(Constants.Estimator.kSlamraToRobot,
                Constants.Estimator.kMeasurementCovariance);
        }
        catch (CameraJNIException | UnsatisfiedLinkError e)
        {
            slamra = null;
            Logger.exception(e);
        }
        mDrive = new Drive();
        mStateEstimator = new RobotStateEstimator(mDrive,
            new Kinematics(Constants.Drive.kTrackWidthMeters, Constants.Drive.kScrubFactor),
            slamra);
        var slamraCommand = new StartEndCommand(() -> mStateEstimator.enable(),
            () -> mStateEstimator.stop(), mStateEstimator);
        mStateEstimator.setDefaultCommand(slamraCommand);


        mStateEstimator.resetRobotStateMaps(new Pose2d());

        mAutoModes = TrajectoryContainer.getAutoModes(mStateEstimator, mDrive, mRamseteController);
        String autoModeList = Arrays.stream(mAutoModes).map((m) -> m.name)
            .collect(Collectors.joining(","));
        SmartDashboard.putString(kAutoOptionsKey, autoModeList);
        mClimber = new Climber();
        mIntake = new Intake();
        mIndexer = new Indexer();
        mLauncher = new Launcher();
        mPanelRotator = new PanelRotator();
        mLED = LED.getInstance();
        mVision = new Vision(mStateEstimator, mLauncher);

        mClimberCommands = new ClimberCommands();
        mIntakeCommands = new IntakeCommands();
        mIndexerCommands = new IndexerCommands();
        mLauncherCommands = new LauncherCommands(mStateEstimator.getEncoderRobotStateMap(),
            new Pose2d(-1, 0, Rotation2d.fromDegrees(180)));
        mPanelRotatorCommands = new PanelRotatorCommands();

        mJoystick = new Joystick(Constants.OI.kJoystickId);
        mButtonBoard = new Joystick(Constants.OI.kButtonBoardId);

        // Default Commands run whenever no Command is scheduled to run for a subsystem
        mClimber.setDefaultCommand(mClimberCommands.new Stop(mClimber));
        mIntake.setDefaultCommand(mIntakeCommands.new Stop(mIntake));
        // mLauncher.setDefaultCommand(new ConditionalCommand(mLauncherCommands.new TargetAndShoot(mLauncher),
        //     mLauncherCommands.new TrackPassively(mLauncher), mLauncher::inRange));
        mLauncher.setDefaultCommand(mLauncherCommands.new ShootBallTest(mLauncher));//mLauncherCommands.new TargetAndShoot(mLauncher));
        mPanelRotator.setDefaultCommand(mPanelRotatorCommands.new Stop(mPanelRotator));
        mDrive.setDefaultCommand(new TeleOpCommand(mDrive, mJoystick));

        // mLauncherCommands.new Zero(mLauncher).schedule();
        configureJoystickBindings();
        configureButtonBoardBindings();
    }

    private void configureJoystickBindings()
    {
        // Note: changes to bling state can be augmented with:
        // .alongWith(new SetBlingStateCommand(mLED, BlingState.SOME_STATE)));

        new JoystickButton(mJoystick, 1).whenPressed(mIndexerCommands.new ZeroSpinnerCommand(mIndexer));

        new JoystickButton(mJoystick, 2).whenPressed(mIndexerCommands.new SpinIndexer(mIndexer, 5));
        new JoystickButton(mJoystick, 4).whenPressed(mIndexerCommands.new StartTransfer(mIndexer))
            .whenReleased(mIndexerCommands.new EndTransfer(mIndexer));
        new JoystickButton(mJoystick, 5).whenPressed(mIndexerCommands.new StartKicker(mIndexer))
            .whenReleased(mIndexerCommands.new EndKicker(mIndexer));
        new JoystickButton(mJoystick, 6).whenPressed(new SequentialCommandGroup(
            mLauncherCommands.new WaitForFlywheel(mLauncher),
            mIndexerCommands.new LoadToLauncher(mIndexer)
        ));
        /*
        new JoystickButton(mJoystick, 1).whenPressed(() -> mDrive.driveSlow()).whenReleased(() -> mDrive.driveNormal());
        new JoystickButton(mJoystick, 2).whenHeld(new LauncherCommands.Raise(mLauncher));
        new JoystickButton(mJoystick, 3).whenHeld(new LauncherCommands.Lower(mLauncher));
        new JoystickButton(mJoystick, 4).whenHeld(new LauncherCommands.Left(mLauncher));
        new JoystickButton(mJoystick, 5).whenHeld(new LauncherCommands.Right(mLauncher));
        */

        /* Switch Camera views
        new JoystickButton(mJoystick, 6).whenPressed(
            new InstantCommand(() -> mCamera.switch(Constants.Camera.kFrontId)));
        new JoystickButton(mJoystick, 7).whenPressed(
            new InstantCommand(() -> mCamera.switch(Constants.Camera.kRearId)));
        new JoystickButton(mJoystick, 10).whenPressed(
            new InstantCommand(() -> mCamera.switch(Constants.Camera.kIntakeId)));
        new JoystickButton(mJoystick, 11).whenPressed(
            new InstantCommand(() -> mCamera.switch(Constants.Camera.kTurretId)));
        */

        // new JoystickButton(mJoystick, 1)
        //     .toggleWhenPressed(mLauncherCommands.new ShootBallTest(mLauncher));
        // new JoystickButton(mJoystick, 2).toggleWhenPressed(mLauncherCommands.new Zero(mLauncher));
        // new JoystickButton(mJoystick, 3)
        //     .toggleWhenPressed(mLauncherCommands.new HoodTest(mLauncher));
        // new JoystickButton(mJoystick, 4)
        //     .toggleWhenPressed(mPanelRotatorCommands.new Raise(mPanelRotator));
        // new JoystickButton(mJoystick, 5)
        //     .toggleWhenPressed(mPanelRotatorCommands.new Lower(mPanelRotator));
        // new JoystickButton(mJoystick, 6)
        //     .toggleWhenPressed(mPanelRotatorCommands.new SpinToColor(mPanelRotator));

        // Test Command that fires all the balls after setting the Flywheel and Hood
        // values from the smart dashboard
        /*new JoystickButton(mJoystick, 4).toggleWhenPressed(new SequentialCommandGroup(
            new ParallelRaceGroup(
                new ParallelCommandGroup(mIndexerCommands.new SpinUpKicker(mIndexer),
                    mLauncherCommands.new ShootBallTest(mLauncher)),
                mLauncherCommands.new WaitForFlywheel(mLauncher)),
            new ParallelCommandGroup(mIndexerCommands.new LoadToLauncher(mIndexer, 5),
                mLauncherCommands.new ShootBallTest(mLauncher))));
        new JoystickButton(mJoystick, 5).toggleWhenPressed(new SequentialCommandGroup(
            new ParallelRaceGroup(
                new ParallelCommandGroup(mIndexerCommands.new SpinUpKicker(mIndexer),
                    mLauncherCommands.new ShootBallTestWithDistance(mLauncher)),
                mLauncherCommands.new WaitForFlywheel(mLauncher)),
            new ParallelCommandGroup(mIndexerCommands.new LoadToLauncher(mIndexer, 5),
                mLauncherCommands.new ShootBallTestWithDistance(mLauncher))));
                */
        // new JoystickButton(mJoystick, 7).whileHeld(new
        // TrajectoryTrackerCommand(mDrive, mDrive,
        // this::throughTrench, mRamseteController,
        // mStateEstimator.getEncoderRobotStateMap()));
        // new JoystickButton(mJoystick, 7).whileHeld(new
        // TrajectoryTrackerCommand(mDrive, mDrive,
        // this::toControlPanel, mRamseteController,
        // mStateEstimator.getEncoderRobotStateMap()));
        // new JoystickButton(mJoystick, 3).toggleWhenPressed(mLauncherCommands.new
        // AutoAimTurret(mLauncher,Constants.Launcher.goalLocation,mStateEstimator.getEncoderRobotStateMap()));
    }

    private void configureButtonBoardBindings()
    {
<<<<<<< HEAD
        // new JoystickButton(mButtonBoard, 0).whenPressed(LauncherCommands.new Launch(mLauncher));
        // new JoystickButton(mButtonBoard, 1).toggleWhenPressed(new ConditionalCommand(mLauncherCommands.new Target));

//         new JoystickButton(mButtonBoard, 2).toggleWhenPressed(new ParallelCommandGroup(
//             mIntakeCommands.new Harvest(mIntake, mIndexer), mIndexerCommands.new LoadFromIntake(mIndexer)));
//         new JoystickButton(mButtonBoard, 3).toggleWhenPressed(mIntakeCommands.new Eject(mIntake));
// 
//         new JoystickButton(mButtonBoard, 4).whileHeld(mClimberCommands.new Retract(mClimber));
//         new JoystickButton(mButtonBoard, 5).whileHeld(mClimberCommands.new Extend(mClimber));
// 
//         new JoystickButton(mButtonBoard, 6).whenPressed(mPanelRotatorCommands.new Raise(mPanelRotator));
//         new JoystickButton(mButtonBoard, 7).whenPressed(mPanelRotatorCommands.new Lower(mPanelRotator));
//         new JoystickButton(mButtonBoard, 8).whenPressed(mPanelRotatorCommands.new SpinRotation(mPanelRotator), false);
//         new JoystickButton(mButtonBoard, 9).whenPressed(mPanelRotatorCommands.new SpinToColor(mPanelRotator));
// 
//         new JoystickButton(mButtonBoard, 10).whileHeld(mClimberCommands.new ExtendMin(mClimber));
//         new JoystickButton(mButtonBoard, 11).whileHeld(mClimberCommands.new ExtendMax(mClimber));
// 
//         new JoystickButton(mButtonBoard, 12).whenPressed(mPanelRotatorCommands.new AutoSpinRotation(mPanelRotator));
// 
//         new JoystickButton(mButtonBoard, 13).whenPressed(mPanelRotatorCommands.new AutoSpinToColor(mPanelRotator));
// 
//         new JoystickButton(mButtonBoard, 14).whenHeld(mClimberCommands.new Winch(mClimber));
=======
        // new JoystickButton(mButtonBoard, 0).whenPressed(LauncherCommands.new
        // Launch(mLauncher));
        // new JoystickButton(mButtonBoard, 1).toggleWhenPressed(new
        // ConditionalCommand(mLauncherCommands.new Target));

        new JoystickButton(mButtonBoard, 2).toggleWhenPressed(
            new ParallelCommandGroup(mIntakeCommands.new Harvest(mIntake, mIndexer),
                mIndexerCommands.new LoadFromIntake(mIndexer)));
        new JoystickButton(mButtonBoard, 3).toggleWhenPressed(mIntakeCommands.new Eject(mIntake));

        new JoystickButton(mButtonBoard, 4).whileHeld(mClimberCommands.new Retract(mClimber));
        new JoystickButton(mButtonBoard, 5).whileHeld(mClimberCommands.new Extend(mClimber));

        new JoystickButton(mButtonBoard, 6)
            .whenPressed(mPanelRotatorCommands.new Raise(mPanelRotator));
        new JoystickButton(mButtonBoard, 7)
            .whenPressed(mPanelRotatorCommands.new Lower(mPanelRotator));
        new JoystickButton(mButtonBoard, 8)
            .whenPressed(mPanelRotatorCommands.new SpinRotation(mPanelRotator), false);
        new JoystickButton(mButtonBoard, 9)
            .whenPressed(mPanelRotatorCommands.new SpinToColor(mPanelRotator));

        new JoystickButton(mButtonBoard, 10).whileHeld(mClimberCommands.new ExtendMin(mClimber));

        // new JoystickButton(mButtonBoard, 12)
        //     .whenPressed(mPanelRotatorCommands.new AutoSpinRotation(mPanelRotator));

        // new JoystickButton(mButtonBoard, 13)
        //     .whenPressed(mPanelRotatorCommands.new AutoSpinToColor(mPanelRotator));
>>>>>>> b567e00a

        // new JoystickButton(mButtonBoard, 14).whenHeld(mClimberCommands.new Winch(mClimber));
        /* Four-way Joystick
        new JoystickButton(mButtonBoard, 15).whenHeld(new TurretRaiseCommand(mLauncher));
        new JoystickButton(mButtonBoard, 16).whenHeld(new TurretLowerCommand(mLauncher));
        new JoystickButton(mButtonBoard, 17).whenHeld(new TurretLeftCommand(mLauncher));
        new JoystickButton(mButtonBoard, 18).whenHeld(new TurretRightCommand(mLauncher));
        */
    }

    /**
     * configureTestCommands is not actually run. It is declared public to quell warnings.
     * Its use is to test out different construction idioms for externally defined commands.
     */
    public void configureTestCommands()
    {
        /**
         * in this style object construction happens in the CommandFactory
         * this.mExampleCommandFactory.MakeCmd(IndexerCommandFactory.CmdEnum.kTest1);
         *
         * in this mode we construct things here, we must pass in parameters
         * that are required during construction, since the outer class
         * member variables aren't accessible until after construction.
         * this.mExampleCommandFactory.new Test5(this.mLED); // an InstantCommand
         * this.mExampleCommandFactory.new Test6(this.mLED); // a StartEndCommand
         */
    }

    /**
     * Use this to pass the autonomous command to the main {@link Robot} class.
     * @return the command to run in autonomous
     */
    public Command getAutonomousCommand()
    {
        String selectedModeName = mAutoModeEntry.getString("NO SELECTED MODE!!!!");
        Logger.notice("Auto mode name " + selectedModeName);
        for (var mode : mAutoModes)
        {
            if (mode.name.equals(selectedModeName))
            {
                return mode.command;
            }
        }

        Logger.error("AutoModeSelector failed to select auto mode: " + selectedModeName);
        return TrajectoryContainer.kDefaultAutoMode.command;
    }
}<|MERGE_RESOLUTION|>--- conflicted
+++ resolved
@@ -214,31 +214,6 @@
 
     private void configureButtonBoardBindings()
     {
-<<<<<<< HEAD
-        // new JoystickButton(mButtonBoard, 0).whenPressed(LauncherCommands.new Launch(mLauncher));
-        // new JoystickButton(mButtonBoard, 1).toggleWhenPressed(new ConditionalCommand(mLauncherCommands.new Target));
-
-//         new JoystickButton(mButtonBoard, 2).toggleWhenPressed(new ParallelCommandGroup(
-//             mIntakeCommands.new Harvest(mIntake, mIndexer), mIndexerCommands.new LoadFromIntake(mIndexer)));
-//         new JoystickButton(mButtonBoard, 3).toggleWhenPressed(mIntakeCommands.new Eject(mIntake));
-// 
-//         new JoystickButton(mButtonBoard, 4).whileHeld(mClimberCommands.new Retract(mClimber));
-//         new JoystickButton(mButtonBoard, 5).whileHeld(mClimberCommands.new Extend(mClimber));
-// 
-//         new JoystickButton(mButtonBoard, 6).whenPressed(mPanelRotatorCommands.new Raise(mPanelRotator));
-//         new JoystickButton(mButtonBoard, 7).whenPressed(mPanelRotatorCommands.new Lower(mPanelRotator));
-//         new JoystickButton(mButtonBoard, 8).whenPressed(mPanelRotatorCommands.new SpinRotation(mPanelRotator), false);
-//         new JoystickButton(mButtonBoard, 9).whenPressed(mPanelRotatorCommands.new SpinToColor(mPanelRotator));
-// 
-//         new JoystickButton(mButtonBoard, 10).whileHeld(mClimberCommands.new ExtendMin(mClimber));
-//         new JoystickButton(mButtonBoard, 11).whileHeld(mClimberCommands.new ExtendMax(mClimber));
-// 
-//         new JoystickButton(mButtonBoard, 12).whenPressed(mPanelRotatorCommands.new AutoSpinRotation(mPanelRotator));
-// 
-//         new JoystickButton(mButtonBoard, 13).whenPressed(mPanelRotatorCommands.new AutoSpinToColor(mPanelRotator));
-// 
-//         new JoystickButton(mButtonBoard, 14).whenHeld(mClimberCommands.new Winch(mClimber));
-=======
         // new JoystickButton(mButtonBoard, 0).whenPressed(LauncherCommands.new
         // Launch(mLauncher));
         // new JoystickButton(mButtonBoard, 1).toggleWhenPressed(new
@@ -268,7 +243,6 @@
 
         // new JoystickButton(mButtonBoard, 13)
         //     .whenPressed(mPanelRotatorCommands.new AutoSpinToColor(mPanelRotator));
->>>>>>> b567e00a
 
         // new JoystickButton(mButtonBoard, 14).whenHeld(mClimberCommands.new Winch(mClimber));
         /* Four-way Joystick
