package com.spartronics4915.frc2020;

import java.util.ArrayList;
import java.util.Arrays;
import java.util.Set;
import java.util.stream.Collectors;

import com.spartronics4915.frc2020.TrajectoryContainer.Destination;
import com.spartronics4915.frc2020.commands.*;
import com.spartronics4915.frc2020.subsystems.*;
import com.spartronics4915.frc2020.subsystems.LED.BlingState;
import com.spartronics4915.lib.hardware.sensors.T265Camera;
import com.spartronics4915.lib.hardware.sensors.T265Camera.CameraJNIException;
import com.spartronics4915.lib.math.twodim.control.RamseteTracker;
import com.spartronics4915.lib.math.twodim.geometry.Pose2d;
import com.spartronics4915.lib.math.twodim.geometry.Pose2dWithCurvature;
import com.spartronics4915.lib.math.twodim.geometry.Rectangle2d;
import com.spartronics4915.lib.math.twodim.geometry.Rotation2d;
import com.spartronics4915.lib.math.twodim.geometry.Translation2d;
import com.spartronics4915.lib.math.twodim.trajectory.constraints.TimingConstraint;
import com.spartronics4915.lib.math.twodim.trajectory.constraints.VelocityLimitRegionConstraint;
import com.spartronics4915.lib.math.twodim.trajectory.types.TimedTrajectory;
import com.spartronics4915.lib.subsystems.drive.CharacterizeDriveBaseCommand;
import com.spartronics4915.lib.subsystems.drive.TrajectoryTrackerCommand;
import com.spartronics4915.lib.subsystems.estimator.RobotStateEstimator;
import com.spartronics4915.lib.subsystems.estimator.RobotStateMap;
import com.spartronics4915.lib.util.Kinematics;
import com.spartronics4915.lib.util.Logger;

import edu.wpi.first.networktables.NetworkTableEntry;
import edu.wpi.first.networktables.NetworkTableInstance;
import edu.wpi.first.wpilibj.Joystick;
import edu.wpi.first.wpilibj.smartdashboard.SmartDashboard;
import edu.wpi.first.wpilibj.util.Units;
import edu.wpi.first.wpilibj2.command.Command;
import edu.wpi.first.wpilibj2.command.ParallelCommandGroup;
import edu.wpi.first.wpilibj2.command.SequentialCommandGroup;
import edu.wpi.first.wpilibj2.command.ConditionalCommand;
import edu.wpi.first.wpilibj2.command.ParallelCommandGroup;
import edu.wpi.first.wpilibj2.command.ParallelRaceGroup;
import edu.wpi.first.wpilibj2.command.SequentialCommandGroup;
import edu.wpi.first.wpilibj2.command.StartEndCommand;
import edu.wpi.first.wpilibj2.command.Subsystem;
import edu.wpi.first.wpilibj2.command.WaitUntilCommand;
import edu.wpi.first.wpilibj2.command.button.JoystickButton;

public class RobotContainer
{
    private static class AutoMode
    {
        public final String name;
        public final Command command;

        public AutoMode(String name, Command command)
        {
            this.name = name;
            this.command = command;
        }
    }

    private static final String kAutoOptionsKey = "AutoStrategyOptions";
    public static final AutoMode kDefaultAutoMode = new AutoMode("All: Do Nothing", new Command()
    {
        @Override
        public Set<Subsystem> getRequirements()
        {
            return Set.of();
        }
    });

    public final NetworkTableEntry mAutoModeEntry = NetworkTableInstance.getDefault()
        .getTable("SmartDashboard").getEntry("AutoStrategy");
    public final AutoMode[] mAutoModes;

    /* subsystems */
    private final Climber mClimber;
    private final Intake mIntake;
    private final Indexer mIndexer;
    private final Launcher mLauncher;
    private final PanelRotator mPanelRotator;
    private final LED mLED;
    private final Vision mVision;

    /* subsystem commands */
    private final ClimberCommands mClimberCommands;
    private final IntakeCommands mIntakeCommands;
    private final IndexerCommands mIndexerCommands;
    private final LauncherCommands mLauncherCommands;
    private final PanelRotatorCommands mPanelRotatorCommands;

    private final Joystick mJoystick;
    private final Joystick mButtonBoard;

    private final Drive mDrive;
    private final RamseteTracker mRamseteController = new RamseteTracker(2, 0.7);
    private final RobotStateEstimator mStateEstimator;

    /**
     * The container for the robot. Contains subsystems, OI devices, and commands.
     */
    public RobotContainer()
    {

        T265Camera slamra;
        try
        {
            slamra = new T265Camera(Constants.Estimator.kSlamraToRobot,
                Constants.Estimator.kMeasurementCovariance);
        }
        catch (CameraJNIException | UnsatisfiedLinkError e)
        {
            slamra = null;
            Logger.exception(e);
        }
        mDrive = new Drive();
        mStateEstimator = new RobotStateEstimator(mDrive,
            new Kinematics(Constants.Drive.kTrackWidthMeters, Constants.Drive.kScrubFactor),
            slamra);
        var slamraCommand = new StartEndCommand(() -> mStateEstimator.enable(),
            () -> mStateEstimator.stop(), mStateEstimator);
        mStateEstimator.setDefaultCommand(slamraCommand);

<<<<<<< HEAD
        mAutoModes = new AutoMode[]
        {
            kDefaultAutoMode,
            new AutoMode("Left",
                new SequentialCommandGroup(
                    new StateMapResetCommand(mStateEstimator, TrajectoryContainer.left.mStartPoint),
                    new TrajectoryTrackerCommand(mDrive,
                    TrajectoryContainer.left.getTrajectory(null, Destination.LeftTrenchFar),
                    mRamseteController, mStateEstimator.getEncoderRobotStateMap()),
                    new TrajectoryTrackerCommand(mDrive,
                    TrajectoryContainer.left.getTrajectory(Destination.LeftTrenchFar, Destination.LeftShootingPosition),
                    mRamseteController, mStateEstimator.getEncoderRobotStateMap())
                )
            ),
            new AutoMode("Middle",
                new SequentialCommandGroup(
                    new StateMapResetCommand(mStateEstimator, TrajectoryContainer.middle.mStartPoint),
                    new TrajectoryTrackerCommand(mDrive,
                    TrajectoryContainer.middle.getTrajectory(null, Destination.ShieldGeneratorFarRight),
                    mRamseteController, mStateEstimator.getEncoderRobotStateMap()),
                    new TrajectoryTrackerCommand(mDrive,
                    TrajectoryContainer.middle.getTrajectory(Destination.ShieldGeneratorFarRight, Destination.MiddleShootingPosition),
                    mRamseteController, mStateEstimator.getEncoderRobotStateMap())
                )
            ),
            new AutoMode("Right",
                new SequentialCommandGroup(
                    new StateMapResetCommand(mStateEstimator, TrajectoryContainer.right.mStartPoint),
                    new TrajectoryTrackerCommand(mDrive,
                    TrajectoryContainer.right.getTrajectory(null, Destination.RightTrenchFar),
                    mRamseteController, mStateEstimator.getEncoderRobotStateMap()),
                    new TrajectoryTrackerCommand(mDrive,
                    TrajectoryContainer.right.getTrajectory(Destination.RightTrenchFar, Destination.RightShootingPosition),
                    mRamseteController, mStateEstimator.getEncoderRobotStateMap())
                )
            ),
            new AutoMode("Eight Ball",
                new SequentialCommandGroup(
                    new StateMapResetCommand(mStateEstimator, TrajectoryContainer.eightBall.mStartPoint),
                    new TrajectoryTrackerCommand(mDrive,
                    TrajectoryContainer.eightBall.getTrajectory(null, Destination.ShieldGeneratorFarRight),
                    mRamseteController, mStateEstimator.getEncoderRobotStateMap()),
                    new TrajectoryTrackerCommand(mDrive,
                    TrajectoryContainer.eightBall.getTrajectory(Destination.ShieldGeneratorFarRight, Destination.MiddleShootingPosition),
                    mRamseteController, mStateEstimator.getEncoderRobotStateMap()),
                    new TrajectoryTrackerCommand(mDrive,
                    TrajectoryContainer.eightBall.getTrajectory(Destination.MiddleShootingPosition, Destination.RightTrenchVeryFar),
                    mRamseteController, mStateEstimator.getEncoderRobotStateMap()),
                    new TrajectoryTrackerCommand(mDrive,
                    TrajectoryContainer.eightBall.getTrajectory(Destination.RightTrenchVeryFar, Destination.RightTrenchFar),
                    mRamseteController, mStateEstimator.getEncoderRobotStateMap()),
                    new TrajectoryTrackerCommand(mDrive,
                    TrajectoryContainer.eightBall.getTrajectory(Destination.RightTrenchFar, Destination.RightShootingPosition),
                    mRamseteController, mStateEstimator.getEncoderRobotStateMap())
                )
            ),
=======
        System.out
            .println(new TrajectoryContainer.DestinationCouple(Destination.ShieldGeneratorFarRight,
                Destination.MiddleShootingPosition).hashCode());

        mAutoModes = new AutoMode[] {kDefaultAutoMode, new AutoMode("Drive Straight",
            new TrajectoryTrackerCommand(mDrive,
                TrajectoryContainer.middle.getTrajectory(null, Destination.ShieldGeneratorFarRight),
                mRamseteController, mStateEstimator.getEncoderRobotStateMap())),
>>>>>>> df9d213d
            new AutoMode("Characterize Drive",
                new CharacterizeDriveBaseCommand(mDrive, Constants.Drive.kWheelDiameter)),
            new AutoMode("Laser Turret",
                new LaserTurretToFieldPose(mStateEstimator.getCameraRobotStateMap())),
            new AutoMode("Right: Through Trench",
                new TrajectoryTrackerCommand(mDrive,
                    TrajectoryContainer.left.getTrajectory(null, Destination.LeftTrenchFar),
                    mRamseteController, mStateEstimator.getEncoderRobotStateMap()))};

        mStateEstimator.resetRobotStateMaps(new Pose2d());

        String autoModeList = Arrays.stream(mAutoModes).map((m) -> m.name)
            .collect(Collectors.joining(","));
        SmartDashboard.putString(kAutoOptionsKey, autoModeList);

        mClimber = new Climber();
        mIntake = new Intake();
        mIndexer = new Indexer();
        mLauncher = new Launcher();
        mPanelRotator = new PanelRotator();
        mLED = LED.getInstance();
        mVision = new Vision(mStateEstimator, mLauncher);

        mClimberCommands = new ClimberCommands();
        mIntakeCommands = new IntakeCommands();
        mIndexerCommands = new IndexerCommands();
        mLauncherCommands = new LauncherCommands(mStateEstimator.getEncoderRobotStateMap(),
            new Pose2d(-1, 0, Rotation2d.fromDegrees(180)));
        mPanelRotatorCommands = new PanelRotatorCommands();

        mJoystick = new Joystick(Constants.OI.kJoystickId);
        mButtonBoard = new Joystick(Constants.OI.kButtonBoardId);

        // Default Commands run whenever no Command is scheduled to run for a subsystem
        mClimber.setDefaultCommand(mClimberCommands.new Stop(mClimber));
        mIntake.setDefaultCommand(mIntakeCommands.new Stop(mIntake));
        // mLauncher.setDefaultCommand(new ConditionalCommand(mLauncherCommands.new TargetAndShoot(mLauncher),
        //     mLauncherCommands.new TrackPassively(mLauncher), mLauncher::inRange));
        mLauncher.setDefaultCommand(mLauncherCommands.new TrackPassively(mLauncher));
        mPanelRotator.setDefaultCommand(mPanelRotatorCommands.new Stop(mPanelRotator));
        mDrive.setDefaultCommand(new TeleOpCommand(mDrive, mJoystick));

        // mLauncherCommands.new Zero(mLauncher).schedule();
        configureJoystickBindings();
        configureButtonBoardBindings();
    }

    private void configureJoystickBindings()
    {
        // Note: changes to bling state can be augmented with:
        // .alongWith(new SetBlingStateCommand(mLED, BlingState.SOME_STATE)));

        /*
        new JoystickButton(mJoystick, 1).whenPressed(() -> mDrive.driveSlow()).whenReleased(() -> mDrive.driveNormal());
        new JoystickButton(mJoystick, 2).whenHeld(new LauncherCommands.Raise(mLauncher));
        new JoystickButton(mJoystick, 3).whenHeld(new LauncherCommands.Lower(mLauncher));
        new JoystickButton(mJoystick, 4).whenHeld(new LauncherCommands.Left(mLauncher));
        new JoystickButton(mJoystick, 5).whenHeld(new LauncherCommands.Right(mLauncher));
        */

        /* Switch Camera views
        new JoystickButton(mJoystick, 6).whenPressed(
            new InstantCommand(() -> mCamera.switch(Constants.Camera.kFrontId)));
        new JoystickButton(mJoystick, 7).whenPressed(
            new InstantCommand(() -> mCamera.switch(Constants.Camera.kRearId)));
        new JoystickButton(mJoystick, 10).whenPressed(
            new InstantCommand(() -> mCamera.switch(Constants.Camera.kIntakeId)));
        new JoystickButton(mJoystick, 11).whenPressed(
            new InstantCommand(() -> mCamera.switch(Constants.Camera.kTurretId)));
        */

        new JoystickButton(mJoystick, 1)
            .toggleWhenPressed(mLauncherCommands.new ShootBallTest(mLauncher));
        new JoystickButton(mJoystick, 2).toggleWhenPressed(mLauncherCommands.new Zero(mLauncher));
        new JoystickButton(mJoystick, 3)
            .toggleWhenPressed(mLauncherCommands.new HoodTest(mLauncher));
        new JoystickButton(mJoystick, 4)
            .toggleWhenPressed(mPanelRotatorCommands.new Raise(mPanelRotator));
        new JoystickButton(mJoystick, 5)
            .toggleWhenPressed(mPanelRotatorCommands.new Lower(mPanelRotator));
        new JoystickButton(mJoystick, 6)
            .toggleWhenPressed(mPanelRotatorCommands.new SpinToColor(mPanelRotator));

        // Test Command that fires all the balls after setting the Flywheel and Hood
        // values from the smart dashboard
        /*new JoystickButton(mJoystick, 4).toggleWhenPressed(new SequentialCommandGroup(
            new ParallelRaceGroup(
                new ParallelCommandGroup(mIndexerCommands.new SpinUpKicker(mIndexer),
                    mLauncherCommands.new ShootBallTest(mLauncher)),
                mLauncherCommands.new WaitForFlywheel(mLauncher)),
            new ParallelCommandGroup(mIndexerCommands.new LoadToLauncher(mIndexer, 5),
                mLauncherCommands.new ShootBallTest(mLauncher))));
        new JoystickButton(mJoystick, 5).toggleWhenPressed(new SequentialCommandGroup(
            new ParallelRaceGroup(
                new ParallelCommandGroup(mIndexerCommands.new SpinUpKicker(mIndexer),
                    mLauncherCommands.new ShootBallTestWithDistance(mLauncher)),
                mLauncherCommands.new WaitForFlywheel(mLauncher)),
            new ParallelCommandGroup(mIndexerCommands.new LoadToLauncher(mIndexer, 5),
                mLauncherCommands.new ShootBallTestWithDistance(mLauncher))));
                */
        // new JoystickButton(mJoystick, 7).whileHeld(new
        // TrajectoryTrackerCommand(mDrive, mDrive,
        // this::throughTrench, mRamseteController,
        // mStateEstimator.getEncoderRobotStateMap()));
        // new JoystickButton(mJoystick, 7).whileHeld(new
        // TrajectoryTrackerCommand(mDrive, mDrive,
        // this::toControlPanel, mRamseteController,
        // mStateEstimator.getEncoderRobotStateMap()));
        // new JoystickButton(mJoystick, 3).toggleWhenPressed(mLauncherCommands.new
        // AutoAimTurret(mLauncher,Constants.Launcher.goalLocation,mStateEstimator.getEncoderRobotStateMap()));
    }

    private void configureButtonBoardBindings()
    {
        // new JoystickButton(mButtonBoard, 0).whenPressed(LauncherCommands.new
        // Launch(mLauncher));
        // new JoystickButton(mButtonBoard, 1).toggleWhenPressed(new
        // ConditionalCommand(mLauncherCommands.new Target));

        new JoystickButton(mButtonBoard, 2).toggleWhenPressed(
            new ParallelCommandGroup(mIntakeCommands.new Harvest(mIntake, mIndexer),
                mIndexerCommands.new LoadFromIntake(mIndexer)));
        new JoystickButton(mButtonBoard, 3).toggleWhenPressed(mIntakeCommands.new Eject(mIntake));

        new JoystickButton(mButtonBoard, 4).whileHeld(mClimberCommands.new Retract(mClimber));
        new JoystickButton(mButtonBoard, 5).whileHeld(mClimberCommands.new Extend(mClimber));

        new JoystickButton(mButtonBoard, 6)
            .whenPressed(mPanelRotatorCommands.new Raise(mPanelRotator));
        new JoystickButton(mButtonBoard, 7)
            .whenPressed(mPanelRotatorCommands.new Lower(mPanelRotator));
        new JoystickButton(mButtonBoard, 8)
            .whenPressed(mPanelRotatorCommands.new SpinRotation(mPanelRotator), false);
        new JoystickButton(mButtonBoard, 9)
            .whenPressed(mPanelRotatorCommands.new SpinToColor(mPanelRotator));

        new JoystickButton(mButtonBoard, 10).whileHeld(mClimberCommands.new ExtendMin(mClimber));
        // new JoystickButton(mButtonBoard, 11).whileHeld(mClimberCommands.new ExtendMax(mClimber));

        // new JoystickButton(mButtonBoard, 12)
        //     .whenPressed(mPanelRotatorCommands.new AutoSpinRotation(mPanelRotator));

        // new JoystickButton(mButtonBoard, 13)
        //     .whenPressed(mPanelRotatorCommands.new AutoSpinToColor(mPanelRotator));

        // new JoystickButton(mButtonBoard, 14).whenHeld(mClimberCommands.new Winch(mClimber));
        /* Four-way Joystick
        new JoystickButton(mButtonBoard, 15).whenHeld(new TurretRaiseCommand(mLauncher));
        new JoystickButton(mButtonBoard, 16).whenHeld(new TurretLowerCommand(mLauncher));
        new JoystickButton(mButtonBoard, 17).whenHeld(new TurretLeftCommand(mLauncher));
        new JoystickButton(mButtonBoard, 18).whenHeld(new TurretRightCommand(mLauncher));
        */
    }

    /**
     * configureTestCommands is not actually run. It is declared public to quell warnings.
     * Its use is to test out different construction idioms for externally defined commands.
     */
    public void configureTestCommands()
    {
        /**
         * in this style object construction happens in the CommandFactory
         * this.mExampleCommandFactory.MakeCmd(IndexerCommandFactory.CmdEnum.kTest1);
         *
         * in this mode we construct things here, we must pass in parameters
         * that are required during construction, since the outer class
         * member variables aren't accessible until after construction.
         * this.mExampleCommandFactory.new Test5(this.mLED); // an InstantCommand
         * this.mExampleCommandFactory.new Test6(this.mLED); // a StartEndCommand
         */
    }

    /**
     * Use this to pass the autonomous command to the main {@link Robot} class.
     * @return the command to run in autonomous
     */
    public Command getAutonomousCommand()
    {
        String selectedModeName = mAutoModeEntry.getString("NO SELECTED MODE!!!!");
        Logger.notice("Auto mode name " + selectedModeName);
        for (var mode : mAutoModes)
        {
            if (mode.name.equals(selectedModeName))
            {
                return mode.command;
            }
        }

        Logger.error("AutoModeSelector failed to select auto mode: " + selectedModeName);
        return kDefaultAutoMode.command;
    }

    public TimedTrajectory<Pose2dWithCurvature> throughTrench()
    {
        ArrayList<Pose2d> waypoints = new ArrayList<Pose2d>();
        Pose2d[] intermediate = new Pose2d[] {
            new Pose2d(Units.inchesToMeters(424), Units.inchesToMeters(135),
                Rotation2d.fromDegrees(180)),
            new Pose2d(Units.inchesToMeters(207), Units.inchesToMeters(135),
                Rotation2d.fromDegrees(180))};
        for (int i = 0; i < intermediate.length; i++)
        {
            Pose2d pose = intermediate[i];
            intermediate[i] = new Pose2d(pose.getTranslation().getX() - Units.inchesToMeters(312.5),
                pose.getTranslation().getY(), pose.getRotation());
        }
        RobotStateMap stateMap = mStateEstimator.getEncoderRobotStateMap();
        Pose2d robotPose = stateMap.getLatestState().pose;
        double robotX = robotPose.getTranslation().getX();
        if (robotX < Units.inchesToMeters(312.5))
        {
            for (int i = 0; i < intermediate.length; i++)
            {
                Pose2d pose = intermediate[i];
                intermediate[i] = new Pose2d(-pose.getTranslation().getX(),
                    pose.getTranslation().getY(), Rotation2d.fromDegrees(0));
            }
        }
        for (int i = 0; i < intermediate.length; i++)
        {
            Pose2d pose = intermediate[i];
            intermediate[i] = new Pose2d(pose.getTranslation().getX() + Units.inchesToMeters(312.5),
                pose.getTranslation().getY(), pose.getRotation());
        }
        waypoints.add(robotPose);
        for (Pose2d pose : intermediate)
        {
            waypoints.add(pose);
        }
        ArrayList<TimingConstraint<Pose2dWithCurvature>> constraints = new ArrayList<TimingConstraint<Pose2dWithCurvature>>();
        return TrajectoryContainer.generateTrajectory(waypoints, constraints, false);
    }

    public TimedTrajectory<Pose2dWithCurvature> toControlPanel()
    {
        ArrayList<Pose2d> waypoints = new ArrayList<Pose2d>();
        Pose2d pose = mStateEstimator.getEncoderRobotStateMap().getLatestState().pose;
        waypoints.add(pose);
        Translation2d p = pose.getTranslation();
        Pose2d nextToControlPanel;
        if (p.getX() < Units.inchesToMeters(359))
        {
            nextToControlPanel = new Pose2d(Units.inchesToMeters(328), Units.inchesToMeters(135),
                Rotation2d.fromDegrees(0));
        }
        else
        {
            nextToControlPanel = new Pose2d(Units.inchesToMeters(390), Units.inchesToMeters(135),
                Rotation2d.fromDegrees(180));
        }
        waypoints.add(nextToControlPanel);
        ArrayList<TimingConstraint<Pose2dWithCurvature>> constraints = new ArrayList<TimingConstraint<Pose2dWithCurvature>>();
        constraints.add(new VelocityLimitRegionConstraint(new Rectangle2d(
            new Translation2d(Units.inchesToMeters(290), Units.inchesToMeters(161.6)),
            new Translation2d(Units.inchesToMeters(428), Units.inchesToMeters(90))), .5));
        return TrajectoryContainer.generateTrajectory(waypoints, constraints, false);
    }
}<|MERGE_RESOLUTION|>--- conflicted
+++ resolved
@@ -120,7 +120,6 @@
             () -> mStateEstimator.stop(), mStateEstimator);
         mStateEstimator.setDefaultCommand(slamraCommand);
 
-<<<<<<< HEAD
         mAutoModes = new AutoMode[]
         {
             kDefaultAutoMode,
@@ -177,16 +176,6 @@
                     mRamseteController, mStateEstimator.getEncoderRobotStateMap())
                 )
             ),
-=======
-        System.out
-            .println(new TrajectoryContainer.DestinationCouple(Destination.ShieldGeneratorFarRight,
-                Destination.MiddleShootingPosition).hashCode());
-
-        mAutoModes = new AutoMode[] {kDefaultAutoMode, new AutoMode("Drive Straight",
-            new TrajectoryTrackerCommand(mDrive,
-                TrajectoryContainer.middle.getTrajectory(null, Destination.ShieldGeneratorFarRight),
-                mRamseteController, mStateEstimator.getEncoderRobotStateMap())),
->>>>>>> df9d213d
             new AutoMode("Characterize Drive",
                 new CharacterizeDriveBaseCommand(mDrive, Constants.Drive.kWheelDiameter)),
             new AutoMode("Laser Turret",
