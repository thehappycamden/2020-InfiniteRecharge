--- conflicted
+++ resolved
@@ -108,29 +108,15 @@
             slamra = null;
         }
         mDrive = new Drive();
-
-        T265Camera slamra;
-        try
-        {
-            slamra = new T265Camera(Constants.Estimator.kCameraOffset,
-                Constants.Estimator.kMeasurementCovariance);
-        }
-        catch (CameraJNIException e)
-        {
-            slamra = null;
-        }
         mStateEstimator = new RobotStateEstimator(mDrive,
             new Kinematics(Constants.Drive.kTrackWidthMeters, Constants.Drive.kScrubFactor),
             slamra);
-<<<<<<< HEAD
-=======
 
         configureJoystickBindings();
         configureButtonBoardBindings();
 
         System.out.println(TrajectoryContainer.middle.getTrajectory(null, Destination.ShieldGeneratorFarRight));
 
->>>>>>> 44fe2cfe
         mAutoModes = new AutoMode[] {kDefaultAutoMode,
             new AutoMode("Drive Straight",
                 new TrajectoryTrackerCommand(mDrive,
