package com.spartronics4915.frc2020;

import java.util.Set;

import com.spartronics4915.frc2020.TrajectoryContainer.Destination;
import com.spartronics4915.frc2020.commands.*;
import com.spartronics4915.lib.hardware.sensors.T265Camera;
import com.spartronics4915.lib.math.twodim.control.RamseteTracker;
import com.spartronics4915.lib.subsystems.drive.TrajectoryTrackerCommand;
import com.spartronics4915.lib.subsystems.estimator.RobotStateEstimator;
import com.spartronics4915.lib.util.Kinematics;
import com.spartronics4915.frc2020.subsystems.*;
import com.spartronics4915.frc2020.subsystems.LED.BlingState;
import com.spartronics4915.lib.util.Logger;

import edu.wpi.first.wpilibj.GenericHID;
import edu.wpi.first.wpilibj.Joystick;
import edu.wpi.first.wpilibj.smartdashboard.SmartDashboard;
import edu.wpi.first.wpilibj2.command.Command;
import edu.wpi.first.wpilibj2.command.InstantCommand;
import edu.wpi.first.wpilibj2.command.Subsystem;
import edu.wpi.first.wpilibj2.command.button.JoystickButton;

public class RobotContainer
{
<<<<<<< HEAD

  private static class AutoMode
  {
    public final String name;
    public final Command command;
=======
    private static class AutoMode
    {
        public final String name;
        public final Command command;
>>>>>>> a38a3a53

    public AutoMode(String name, Command command)
    {
      this.name = name;
      this.command = command;
    }
  }

  public static final String kAutoOptionsKey = "AutoStrategyOptions";
  public static final String kSelectedAutoModeKey = "AutoStrategy";
  public static final AutoMode kDefaultAutoMode = new AutoMode("All: Do Nothing", new Command()
  {
    @Override
    public Set<Subsystem> getRequirements()
    {
      return null;
    }
  });

  public final AutoMode[] mAutoModes;

<<<<<<< HEAD
  private Joystick mJoystick = new Joystick(Constants.OI.kJoystickId);
  private Joystick mButtonBoard = new Joystick(Constants.OI.kButtonBoardId);

  /**
   * The container for the robot. Contains subsystems, OI devices, and commands.
   */
  public RobotContainer()
  {
    configureJoystickBindings();
    configureButtonBoardBindings();
    mAutoModes = new AutoMode[]
    {kDefaultAutoMode,};
  }

  private void configureJoystickBindings()
  {
    /*
    new JoystickButton(mJoystick, 1).whileHeld(); // Slow the robot
    new JoystickButton(mJoystick, 2).whenHeld(new TurretRaiseCommand());
    new JoystickButton(mJoystick, 3).whenHeld(new TurretLowerCommand());
    new JoystickButton(mJoystick, 4).whenHeld(new TurretLeftCommand());
    new JoystickButton(mJoystick, 5).whenHeld(new TurretRightCommand());
    new JoystickButton(mJoystick, 6).whenPressed(); // Switch Camera views
    new JoystickButton(mJoystick, 7).whenPressed();
    new JoystickButton(mJoystick, 10).whenPressed();
    new JoystickButton(mJoystick, 11).whenPressed();
    */
    new JoystickButton(mJoystick, 1).toggleWhenPressed(new ShootBallTest(new Launcher()));
  }

  private void configureButtonBoardBindings()
  {
    /*
    new JoystickButton(mButtonBoard, 0).whenPressed(new IntakeCommand());
    new JoystickButton(mButtonBoard, 1).cancelWhenPressed(new IntakeCommand());
    new JoystickButton(mButtonBoard, 2).whileHeld(new UnjamCommand()); // Will reschedule itself
    new JoystickButton(mButtonBoard, 3).whenPressed(new AimLowCommand());
    new JoystickButton(mButtonBoard, 4).whenPressed(new LaunchCommand());
    new JoystickButton(mButtonBoard, 5).whenPressed(new AimHighCommand());
    new JoystickButton(mButtonBoard, 6).whenPressed(new PanelRaiseCommand());
    new JoystickButton(mButtonBoard, 7).whenPressed(new PanelLowerCommand());
    new JoystickButton(mButtonBoard, 8).whenPressed(new PanelSpinColorCommand());
    new JoystickButton(mButtonBoard, 9).whenPressed(new PanelSpinRotationsCommand());
    new JoystickButton(mButtonBoard, 10).whileHeld(new ClimberExtendCommand());
    new JoystickButton(mButtonBoard, 11).whileHeld(new ClimberRetractCommand());
    new JoystickButton(mButtonBoard, 14).whenHeld(new ClimberWinchCommand()); // Consists of a CommandGroup - ClimberWinchPrimary and ClimberWinchSecondary
    new JoystickButton(mButtonBoard, 15).whenHeld(new TurretRaiseCommand()); // Will not reschedule itself eg. voltage drop
    new JoystickButton(mButtonBoard, 16).whenHeld(new TurretLowerCommand());
    new JoystickButton(mButtonBoard, 17).whenHeld(new TurretLeftCommand());
    new JoystickButton(mButtonBoard, 18).whenHeld(new TurretRightCommand());
    */
  }
=======
    private final Climber mClimber;
    private final Intake mIntake;
    private final Launcher mLauncher;
    private final PanelRotator mPanelRotator;
    private final LED mLED;
    private final ClimberCommands mClimberCommands;
    private final PanelRotatorCommands mPanelRotatorCommands;

    private final Joystick mJoystick;
    private final Joystick mButtonBoard;

    private final Drive mDrive;
    private final RamseteTracker mRamseteController = new RamseteTracker(2, 0.7);
    private final RobotStateEstimator mStateEstimator;

    /**
     * The container for the robot. Contains subsystems, OI devices, and commands.
     */
    public RobotContainer()
    {
        mClimber = new Climber();
        mIntake = new Intake();
        mLauncher = new Launcher();
        mPanelRotator = new PanelRotator();
        mLED = LED.getInstance();
        mClimberCommands = new ClimberCommands();
        mPanelRotatorCommands = new PanelRotatorCommands();

        mJoystick = new Joystick(Constants.OI.kJoystickId);
        mButtonBoard = new Joystick(Constants.OI.kButtonBoardId);

        configureJoystickBindings();
        configureButtonBoardBindings();

        mDrive = new Drive();
        mStateEstimator = new RobotStateEstimator(mDrive,
            new Kinematics(Constants.Drive.kTrackWidthMeters, Constants.Drive.kScrubFactor),
            new T265Camera(Constants.Estimator.kCameraOffset,
                Constants.Estimator.kMeasurementCovariance));
        mAutoModes = new AutoMode[] {kDefaultAutoMode,
            new AutoMode("drive straight",
                new TrajectoryTrackerCommand(mDrive,
                    TrajectoryContainer.middle.getTrajectory(Destination.backOfShieldGenerator),
                    mRamseteController, mStateEstimator.getCameraRobotStateMap()))};
    }

    private void configureJoystickBindings()
    {
        // Note: changes to bling state can be augmented with:
        // .alongWith(new SetBlingStateCommand(mLED, BlingState.SOME_STATE)));

        /*
        new JoystickButton(mJoystick, 1).whenPressed(() -> mDrive.driveSlow()).whenReleased(() -> mDrive.driveNormal());
        new JoystickButton(mJoystick, 2).whenHeld(new LauncherCommands.Raise(mLauncher));
        new JoystickButton(mJoystick, 3).whenHeld(new LauncherCommands.Lower(mLauncher));
        new JoystickButton(mJoystick, 4).whenHeld(new LauncherCommands.Left(mLauncher));
        new JoystickButton(mJoystick, 5).whenHeld(new LauncherCommands.Right(mLauncher));
        */

        /* Switch Camera views
        new JoystickButton(mJoystick, 6).whenPressed(
            new InstantCommand(() -> mCamera.switch(Constants.Camera.kFrontId)));
        new JoystickButton(mJoystick, 7).whenPressed(
            new InstantCommand(() -> mCamera.switch(Constants.Camera.kRearId)));
        new JoystickButton(mJoystick, 10).whenPressed(
            new InstantCommand(() -> mCamera.switch(Constants.Camera.kIntakeId)));
        new JoystickButton(mJoystick, 11).whenPressed(
            new InstantCommand(() -> mCamera.switch(Constants.Camera.kTurretId)));
        */
    }

    private void configureButtonBoardBindings()
    {
        /*
        new JoystickButton(mButtonBoard, 0).whenPressed(new IntakeCommands.Intake(mIntake));
        new JoystickButton(mButtonBoard, 1).whenPressed(new IntakeCommands.Stop(mIntake));
        new JoystickButton(mButtonBoard, 2).whileHeld(new IntakeCommands.Unjam(mIntake));
        */

        /*
        new JoystickButton(mButtonBoard, 3).whenPressed(new LauncherCommands.AimLow(mLauncher));
        new JoystickButton(mButtonBoard, 4).whenPressed(new LauncherCommands.Launch(mLauncher));
        new JoystickButton(mButtonBoard, 5).whenPressed(new LauncherCommands.AimHigh(mLauncher));
        */

        new JoystickButton(mButtonBoard, 6)
            .whenPressed(mPanelRotatorCommands.new Raise(mPanelRotator));
        new JoystickButton(mButtonBoard, 7)
            .whenPressed(mPanelRotatorCommands.new Lower(mPanelRotator));
        new JoystickButton(mButtonBoard, 8)
            .whenPressed(mPanelRotatorCommands.new SpinToColor(mPanelRotator));
        new JoystickButton(mButtonBoard, 9)
            .whenPressed(mPanelRotatorCommands.new SpinRotation(mPanelRotator));

        new JoystickButton(mButtonBoard, 10).whileHeld(mClimberCommands.new Extend(mClimber));
        new JoystickButton(mButtonBoard, 11).whileHeld(mClimberCommands.new Retract(mClimber));
        new JoystickButton(mButtonBoard, 14).whenHeld(mClimberCommands.new WinchPrimary(mClimber)
            .andThen(mClimberCommands.new WinchSecondary(mClimber)));

        /*
        new JoystickButton(mButtonBoard, 15).whenHeld(new TurretRaiseCommand(mLauncher));
        new JoystickButton(mButtonBoard, 16).whenHeld(new TurretLowerCommand(mLauncher));
        new JoystickButton(mButtonBoard, 17).whenHeld(new TurretLeftCommand(mLauncher));
        new JoystickButton(mButtonBoard, 18).whenHeld(new TurretRightCommand(mLauncher));
        */
    }
>>>>>>> a38a3a53

  /**
   * Use this to pass the autonomous command to the main {@link Robot} class.
   * @return the command to run in autonomous
   */
  public Command getAutonomousCommand()
  {
    String selectedModeName = SmartDashboard.getString(kSelectedAutoModeKey,
        "NO SELECTED MODE!!!!");
    Logger.notice("Auto mode name " + selectedModeName);
    for (var mode : mAutoModes)
    {
<<<<<<< HEAD
      if (mode.name.equals(selectedModeName))
      {
        return mode.command;
      }
    }

    Logger.error("AutoModeSelector failed to select auto mode: " + selectedModeName);
    return kDefaultAutoMode.command;
  }
=======
        String selectedModeName = SmartDashboard.getString(kSelectedAutoModeKey,
            "NO SELECTED MODE!!!!");
        Logger.notice("Auto mode name " + selectedModeName);
        for (var mode : mAutoModes)
        {
            if (mode.name.equals(selectedModeName))
            {
                return mode.command;
            }
        }

        Logger.error("AutoModeSelector failed to select auto mode: " + selectedModeName);
        return kDefaultAutoMode.command;
    }

    /**
     * Sets bling state -- used by robot.java code
     * TODO: verify this is how we want to interface to disabledInit()
    */
    public void setBlingState(BlingState blingState)
    {
        mLED.setBlingState(blingState);
    }
>>>>>>> a38a3a53
}<|MERGE_RESOLUTION|>--- conflicted
+++ resolved
@@ -23,93 +23,31 @@
 
 public class RobotContainer
 {
-<<<<<<< HEAD
-
-  private static class AutoMode
-  {
-    public final String name;
-    public final Command command;
-=======
     private static class AutoMode
     {
         public final String name;
         public final Command command;
->>>>>>> a38a3a53
 
-    public AutoMode(String name, Command command)
+        public AutoMode(String name, Command command)
+        {
+            this.name = name;
+            this.command = command;
+        }
+    }
+
+    public static final String kAutoOptionsKey = "AutoStrategyOptions";
+    public static final String kSelectedAutoModeKey = "AutoStrategy";
+    public static final AutoMode kDefaultAutoMode = new AutoMode("All: Do Nothing", new Command()
     {
-      this.name = name;
-      this.command = command;
-    }
-  }
+        @Override
+        public Set<Subsystem> getRequirements()
+        {
+            return null;
+        }
+    });
 
-  public static final String kAutoOptionsKey = "AutoStrategyOptions";
-  public static final String kSelectedAutoModeKey = "AutoStrategy";
-  public static final AutoMode kDefaultAutoMode = new AutoMode("All: Do Nothing", new Command()
-  {
-    @Override
-    public Set<Subsystem> getRequirements()
-    {
-      return null;
-    }
-  });
+    public final AutoMode[] mAutoModes;
 
-  public final AutoMode[] mAutoModes;
-
-<<<<<<< HEAD
-  private Joystick mJoystick = new Joystick(Constants.OI.kJoystickId);
-  private Joystick mButtonBoard = new Joystick(Constants.OI.kButtonBoardId);
-
-  /**
-   * The container for the robot. Contains subsystems, OI devices, and commands.
-   */
-  public RobotContainer()
-  {
-    configureJoystickBindings();
-    configureButtonBoardBindings();
-    mAutoModes = new AutoMode[]
-    {kDefaultAutoMode,};
-  }
-
-  private void configureJoystickBindings()
-  {
-    /*
-    new JoystickButton(mJoystick, 1).whileHeld(); // Slow the robot
-    new JoystickButton(mJoystick, 2).whenHeld(new TurretRaiseCommand());
-    new JoystickButton(mJoystick, 3).whenHeld(new TurretLowerCommand());
-    new JoystickButton(mJoystick, 4).whenHeld(new TurretLeftCommand());
-    new JoystickButton(mJoystick, 5).whenHeld(new TurretRightCommand());
-    new JoystickButton(mJoystick, 6).whenPressed(); // Switch Camera views
-    new JoystickButton(mJoystick, 7).whenPressed();
-    new JoystickButton(mJoystick, 10).whenPressed();
-    new JoystickButton(mJoystick, 11).whenPressed();
-    */
-    new JoystickButton(mJoystick, 1).toggleWhenPressed(new ShootBallTest(new Launcher()));
-  }
-
-  private void configureButtonBoardBindings()
-  {
-    /*
-    new JoystickButton(mButtonBoard, 0).whenPressed(new IntakeCommand());
-    new JoystickButton(mButtonBoard, 1).cancelWhenPressed(new IntakeCommand());
-    new JoystickButton(mButtonBoard, 2).whileHeld(new UnjamCommand()); // Will reschedule itself
-    new JoystickButton(mButtonBoard, 3).whenPressed(new AimLowCommand());
-    new JoystickButton(mButtonBoard, 4).whenPressed(new LaunchCommand());
-    new JoystickButton(mButtonBoard, 5).whenPressed(new AimHighCommand());
-    new JoystickButton(mButtonBoard, 6).whenPressed(new PanelRaiseCommand());
-    new JoystickButton(mButtonBoard, 7).whenPressed(new PanelLowerCommand());
-    new JoystickButton(mButtonBoard, 8).whenPressed(new PanelSpinColorCommand());
-    new JoystickButton(mButtonBoard, 9).whenPressed(new PanelSpinRotationsCommand());
-    new JoystickButton(mButtonBoard, 10).whileHeld(new ClimberExtendCommand());
-    new JoystickButton(mButtonBoard, 11).whileHeld(new ClimberRetractCommand());
-    new JoystickButton(mButtonBoard, 14).whenHeld(new ClimberWinchCommand()); // Consists of a CommandGroup - ClimberWinchPrimary and ClimberWinchSecondary
-    new JoystickButton(mButtonBoard, 15).whenHeld(new TurretRaiseCommand()); // Will not reschedule itself eg. voltage drop
-    new JoystickButton(mButtonBoard, 16).whenHeld(new TurretLowerCommand());
-    new JoystickButton(mButtonBoard, 17).whenHeld(new TurretLeftCommand());
-    new JoystickButton(mButtonBoard, 18).whenHeld(new TurretRightCommand());
-    */
-  }
-=======
     private final Climber mClimber;
     private final Intake mIntake;
     private final Launcher mLauncher;
@@ -171,14 +109,15 @@
 
         /* Switch Camera views
         new JoystickButton(mJoystick, 6).whenPressed(
-            new InstantCommand(() -> mCamera.switch(Constants.Camera.kFrontId)));
+                new InstantCommand(() -> mCamera.switch(Constants.Camera.kFrontId)));
         new JoystickButton(mJoystick, 7).whenPressed(
-            new InstantCommand(() -> mCamera.switch(Constants.Camera.kRearId)));
+                new InstantCommand(() -> mCamera.switch(Constants.Camera.kRearId)));
         new JoystickButton(mJoystick, 10).whenPressed(
-            new InstantCommand(() -> mCamera.switch(Constants.Camera.kIntakeId)));
+                new InstantCommand(() -> mCamera.switch(Constants.Camera.kIntakeId)));
         new JoystickButton(mJoystick, 11).whenPressed(
-            new InstantCommand(() -> mCamera.switch(Constants.Camera.kTurretId)));
+                new InstantCommand(() -> mCamera.switch(Constants.Camera.kTurretId)));
         */
+        new JoystickButton(mJoystick, 1).toggleWhenPressed(new ShootBallTest(mLauncher));
     }
 
     private void configureButtonBoardBindings()
@@ -195,10 +134,8 @@
         new JoystickButton(mButtonBoard, 5).whenPressed(new LauncherCommands.AimHigh(mLauncher));
         */
 
-        new JoystickButton(mButtonBoard, 6)
-            .whenPressed(mPanelRotatorCommands.new Raise(mPanelRotator));
-        new JoystickButton(mButtonBoard, 7)
-            .whenPressed(mPanelRotatorCommands.new Lower(mPanelRotator));
+        new JoystickButton(mButtonBoard, 6).whenPressed(mPanelRotatorCommands.new Raise(mPanelRotator));
+        new JoystickButton(mButtonBoard, 7).whenPressed(mPanelRotatorCommands.new Lower(mPanelRotator));
         new JoystickButton(mButtonBoard, 8)
             .whenPressed(mPanelRotatorCommands.new SpinToColor(mPanelRotator));
         new JoystickButton(mButtonBoard, 9)
@@ -216,30 +153,13 @@
         new JoystickButton(mButtonBoard, 18).whenHeld(new TurretRightCommand(mLauncher));
         */
     }
->>>>>>> a38a3a53
 
-  /**
-   * Use this to pass the autonomous command to the main {@link Robot} class.
-   * @return the command to run in autonomous
-   */
-  public Command getAutonomousCommand()
-  {
-    String selectedModeName = SmartDashboard.getString(kSelectedAutoModeKey,
-        "NO SELECTED MODE!!!!");
-    Logger.notice("Auto mode name " + selectedModeName);
-    for (var mode : mAutoModes)
+    /**
+     * Use this to pass the autonomous command to the main {@link Robot} class.
+     * @return the command to run in autonomous
+     */
+    public Command getAutonomousCommand()
     {
-<<<<<<< HEAD
-      if (mode.name.equals(selectedModeName))
-      {
-        return mode.command;
-      }
-    }
-
-    Logger.error("AutoModeSelector failed to select auto mode: " + selectedModeName);
-    return kDefaultAutoMode.command;
-  }
-=======
         String selectedModeName = SmartDashboard.getString(kSelectedAutoModeKey,
             "NO SELECTED MODE!!!!");
         Logger.notice("Auto mode name " + selectedModeName);
@@ -263,5 +183,4 @@
     {
         mLED.setBlingState(blingState);
     }
->>>>>>> a38a3a53
 }