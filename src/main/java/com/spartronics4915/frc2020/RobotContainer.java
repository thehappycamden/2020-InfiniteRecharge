package com.spartronics4915.frc2020;

import java.util.ArrayList;
import java.util.Arrays;
import java.util.Set;
import java.util.stream.Collectors;

import com.spartronics4915.frc2020.TrajectoryContainer.Destination;
import com.spartronics4915.frc2020.commands.*;
import com.spartronics4915.frc2020.subsystems.*;
import com.spartronics4915.frc2020.subsystems.LED.BlingState;
import com.spartronics4915.lib.hardware.sensors.T265Camera;
import com.spartronics4915.lib.hardware.sensors.T265Camera.CameraJNIException;
import com.spartronics4915.lib.math.twodim.control.RamseteTracker;
import com.spartronics4915.lib.math.twodim.geometry.Pose2d;
import com.spartronics4915.lib.math.twodim.geometry.Pose2dWithCurvature;
import com.spartronics4915.lib.math.twodim.geometry.Rectangle2d;
import com.spartronics4915.lib.math.twodim.geometry.Rotation2d;
import com.spartronics4915.lib.math.twodim.geometry.Translation2d;
import com.spartronics4915.lib.math.twodim.trajectory.constraints.TimingConstraint;
import com.spartronics4915.lib.math.twodim.trajectory.constraints.VelocityLimitRegionConstraint;
import com.spartronics4915.lib.math.twodim.trajectory.types.TimedTrajectory;
import com.spartronics4915.lib.subsystems.drive.CharacterizeDriveBaseCommand;
import com.spartronics4915.lib.subsystems.drive.TrajectoryTrackerCommand;
import com.spartronics4915.lib.subsystems.estimator.RobotStateEstimator;
import com.spartronics4915.lib.subsystems.estimator.RobotStateMap;
import com.spartronics4915.lib.util.Kinematics;
import com.spartronics4915.lib.util.Logger;

import edu.wpi.first.networktables.NetworkTableEntry;
import edu.wpi.first.networktables.NetworkTableInstance;
import edu.wpi.first.wpilibj.Joystick;
import edu.wpi.first.wpilibj.smartdashboard.SmartDashboard;
import edu.wpi.first.wpilibj.util.Units;
import edu.wpi.first.wpilibj2.command.Command;
<<<<<<< HEAD
import edu.wpi.first.wpilibj2.command.StartEndCommand;
import edu.wpi.first.wpilibj2.command.RunCommand;
=======
import edu.wpi.first.wpilibj2.command.ConditionalCommand;
>>>>>>> d447054c
import edu.wpi.first.wpilibj2.command.SequentialCommandGroup;
import edu.wpi.first.wpilibj2.command.Subsystem;
import edu.wpi.first.wpilibj2.command.button.JoystickButton;

public class RobotContainer
{
    private static class AutoMode
    {
        public final String name;
        public final Command command;

        public AutoMode(String name, Command command)
        {
            this.name = name;
            this.command = command;
        }
    }

    private static final String kAutoOptionsKey = "AutoStrategyOptions";
    public static final AutoMode kDefaultAutoMode = new AutoMode("All: Do Nothing", new Command()
    {
        @Override
        public Set<Subsystem> getRequirements()
        {
            return Set.of();
        }
    });

    public final NetworkTableEntry mAutoModeEntry = NetworkTableInstance.getDefault()
        .getTable("SmartDashboard").getEntry("AutoStrategy");
    public final AutoMode[] mAutoModes;

    /* subsystems */
    private final Climber mClimber;
    private final Intake mIntake;
    private final Launcher mLauncher;
    private final PanelRotator mPanelRotator;
    private final LED mLED;
    private final Vision mVision;

    /* subsystem commands */
    private final ClimberCommands mClimberCommands;
    private final IntakeCommands mIntakeCommands;
    private final LauncherCommands mLauncherCommands;
    private final PanelRotatorCommands mPanelRotatorCommands;

    private final Joystick mJoystick;
    private final Joystick mButtonBoard;

    private final Drive mDrive;
    private final RamseteTracker mRamseteController = new RamseteTracker(2, 0.7);
    private final RobotStateEstimator mStateEstimator;

    /**
     * The container for the robot. Contains subsystems, OI devices, and commands.
     */
    public RobotContainer()
    {
        mJoystick = new Joystick(Constants.OI.kJoystickId);
        mButtonBoard = new Joystick(Constants.OI.kButtonBoardId);

        T265Camera slamra;
        try
        {
            slamra = new T265Camera(Constants.Estimator.kSlamraToRobot,
                Constants.Estimator.kMeasurementCovariance);
        }
        catch (CameraJNIException | UnsatisfiedLinkError e)
        {
            slamra = null;
            Logger.exception(e);
        }
        mDrive = new Drive();
        mStateEstimator = new RobotStateEstimator(mDrive,
            new Kinematics(Constants.Drive.kTrackWidthMeters, Constants.Drive.kScrubFactor),
<<<<<<< HEAD
            slamra);
        var slamraCommand = new StartEndCommand(() -> mStateEstimator.enable(),
            () -> mStateEstimator.stop(), mStateEstimator);
        mStateEstimator.setDefaultCommand(slamraCommand);
=======
                    slamra);
>>>>>>> d447054c

        System.out.println(
            new TrajectoryContainer.DestinationCouple(Destination.ShieldGeneratorFarRight,
                Destination.MiddleShootingPosition).hashCode());

        mAutoModes = new AutoMode[]
        {
            kDefaultAutoMode,
            new AutoMode("Drive Straight",
                new TrajectoryTrackerCommand(mDrive,
                TrajectoryContainer.middle.getTrajectory(null, Destination.ShieldGeneratorFarRight),
                mRamseteController, mStateEstimator.getEncoderRobotStateMap())),
            new AutoMode("Characterize Drive",
                new CharacterizeDriveBaseCommand(mDrive, Constants.Drive.kWheelDiameter)),
            new AutoMode("Laser Turret",
                new LaserTurretToFieldPose(mStateEstimator.getCameraRobotStateMap())),
            new AutoMode("Right: Through Trench",
                new TrajectoryTrackerCommand(mDrive,
                    TrajectoryContainer.left.getTrajectory(null, Destination.LeftTrenchFar),
                    mRamseteController, mStateEstimator.getEncoderRobotStateMap()))
        };

        mStateEstimator.resetRobotStateMaps(TrajectoryContainer.middle.mStartPoint);

        String autoModeList = Arrays.stream(mAutoModes).map((m) -> m.name).collect(Collectors.joining(","));
        SmartDashboard.putString(kAutoOptionsKey, autoModeList);

        mClimber = new Climber();
        mIntake = new Intake();
        mLauncher = new Launcher();
        mPanelRotator = new PanelRotator();
        mLED = LED.getInstance();
        mVision = new Vision(mStateEstimator, mLauncher);

        mClimberCommands = new ClimberCommands();
        mIntakeCommands = new IntakeCommands();
        mLauncherCommands = new LauncherCommands();
        mPanelRotatorCommands = new PanelRotatorCommands();

        // Default Commands run whenever no Command is scheduled to run for a subsystem
        mClimber.setDefaultCommand(mClimberCommands.new Stop(mClimber));
        mIntake.setDefaultCommand(mIntakeCommands.new Stop(mIntake));
        mLauncher.setDefaultCommand(new ConditionalCommand(mLauncherCommands.new Target(mLauncher),
            mLauncherCommands.new Adjust(mLauncher), mLauncher::inRange));
        mPanelRotator.setDefaultCommand(mPanelRotatorCommands.new Stop(mPanelRotator));

        configureJoystickBindings();
        configureButtonBoardBindings();
    }

    private void configureJoystickBindings()
    {
        // Note: changes to bling state can be augmented with:
        // .alongWith(new SetBlingStateCommand(mLED, BlingState.SOME_STATE)));

        /*
        new JoystickButton(mJoystick, 1).whenPressed(() -> mDrive.driveSlow()).whenReleased(() -> mDrive.driveNormal());
        new JoystickButton(mJoystick, 2).whenHeld(new LauncherCommands.Raise(mLauncher));
        new JoystickButton(mJoystick, 3).whenHeld(new LauncherCommands.Lower(mLauncher));
        new JoystickButton(mJoystick, 4).whenHeld(new LauncherCommands.Left(mLauncher));
        new JoystickButton(mJoystick, 5).whenHeld(new LauncherCommands.Right(mLauncher));
        */

        /* Switch Camera views
        new JoystickButton(mJoystick, 6).whenPressed(
            new InstantCommand(() -> mCamera.switch(Constants.Camera.kFrontId)));
        new JoystickButton(mJoystick, 7).whenPressed(
            new InstantCommand(() -> mCamera.switch(Constants.Camera.kRearId)));
        new JoystickButton(mJoystick, 10).whenPressed(
            new InstantCommand(() -> mCamera.switch(Constants.Camera.kIntakeId)));
        new JoystickButton(mJoystick, 11).whenPressed(
            new InstantCommand(() -> mCamera.switch(Constants.Camera.kTurretId)));
        */

        // new JoystickButton(mJoystick, 1).toggleWhenPressed(mLauncherCommands.new ShootBallTest(mLauncher));
        // new JoystickButton(mJoystick, 2).toggleWhenPressed(mLauncherCommands.new TurretTest(mLauncher));
        // new JoystickButton(mJoystick, 3).toggleWhenPressed(mLauncherCommands.new HoodTest(mLauncher));
        // new JoystickButton(mJoystick, 7).whileHeld(new TrajectoryTrackerCommand(mDrive, mDrive,
        //    this::throughTrench, mRamseteController, mStateEstimator.getEncoderRobotStateMap()));
        // new JoystickButton(mJoystick, 7).whileHeld(new TrajectoryTrackerCommand(mDrive, mDrive,
        //    this::toControlPanel, mRamseteController, mStateEstimator.getEncoderRobotStateMap()));
        // new JoystickButton(mJoystick, 3).toggleWhenPressed(mLauncherCommands.new AutoAimTurret(mLauncher,Constants.Launcher.goalLocation,mStateEstimator.getEncoderRobotStateMap()));
    }

    private void configureButtonBoardBindings()
    {
        // new JoystickButton(mButtonBoard, 0).whenPressed(LauncherCommands.new Launch(mLauncher));
        // new JoystickButton(mButtonBoard, 1).toggleWhenPressed(new ConditionalCommand(mLauncherCommands.new Target));

        new JoystickButton(mButtonBoard, 2).toggleWhenPressed(mIntakeCommands.new Harvest(mIntake));
        new JoystickButton(mButtonBoard, 3).toggleWhenPressed(mIntakeCommands.new Eject(mIntake));

        new JoystickButton(mButtonBoard, 4).whileHeld(mClimberCommands.new Retract(mClimber));
        new JoystickButton(mButtonBoard, 5).whileHeld(mClimberCommands.new Extend(mClimber));

        new JoystickButton(mButtonBoard, 6).whenPressed(mPanelRotatorCommands.new Raise(mPanelRotator));
        new JoystickButton(mButtonBoard, 7).whenPressed(mPanelRotatorCommands.new Lower(mPanelRotator));
        new JoystickButton(mButtonBoard, 8).whenPressed(mPanelRotatorCommands.new SpinOneRotation(mPanelRotator), false);
        new JoystickButton(mButtonBoard, 9).whenPressed(mPanelRotatorCommands.new SpinToColor(mPanelRotator));

        new JoystickButton(mButtonBoard, 10).whileHeld(mClimberCommands.new Extend(mClimber)
            .withTimeout(Constants.Climber.kTimerExtenderMin));
        new JoystickButton(mButtonBoard, 11).whileHeld(mClimberCommands.new Extend(mClimber)
            .withTimeout(Constants.Climber.kTimerExtenderMax));

        new JoystickButton(mButtonBoard, 12).whenPressed(new SequentialCommandGroup(
            mPanelRotatorCommands.new Raise(mPanelRotator),
            mPanelRotatorCommands.new SpinFourRotations(mPanelRotator),
            mPanelRotatorCommands.new Lower(mPanelRotator))); // TODO: will the act of lowering spin the wheel?

        new JoystickButton(mButtonBoard, 13).whenPressed(new SequentialCommandGroup(
            mPanelRotatorCommands.new Raise(mPanelRotator),
            mPanelRotatorCommands.new SpinToColor(mPanelRotator),
            mPanelRotatorCommands.new Lower(mPanelRotator)));

        new JoystickButton(mButtonBoard, 14).whenHeld(mClimberCommands.new WinchPrimary(mClimber)
            .andThen(mClimberCommands.new WinchSecondary(mClimber)));

        /* Four-way Joystick
        new JoystickButton(mButtonBoard, 15).whenHeld(new TurretRaiseCommand(mLauncher));
        new JoystickButton(mButtonBoard, 16).whenHeld(new TurretLowerCommand(mLauncher));
        new JoystickButton(mButtonBoard, 17).whenHeld(new TurretLeftCommand(mLauncher));
        new JoystickButton(mButtonBoard, 18).whenHeld(new TurretRightCommand(mLauncher));
        */
    }

    /**
     * configureTestCommands is not actually run. It is declared public to quell warnings.
     * Its use is to test out different construction idioms for externally defined commands.
     */
    public void configureTestCommands()
    {
        /**
         * in this style object construction happens in the CommandFactory
         * this.mExampleCommandFactory.MakeCmd(IndexerCommandFactory.CmdEnum.kTest1);
         *
         * in this mode we construct things here, we must pass in parameters
         * that are required during construction, since the outer class
         * member variables aren't accessible until after construction.
         * this.mExampleCommandFactory.new Test5(this.mLED); // an InstantCommand
         * this.mExampleCommandFactory.new Test6(this.mLED); // a StartEndCommand
         */
    }

    /**
     * Use this to pass the autonomous command to the main {@link Robot} class.
     * @return the command to run in autonomous
     */
    public Command getAutonomousCommand()
    {
        String selectedModeName = mAutoModeEntry.getString("NO SELECTED MODE!!!!");
        Logger.notice("Auto mode name " + selectedModeName);
        for (var mode : mAutoModes)
        {
            if (mode.name.equals(selectedModeName))
            {
                return mode.command;
            }
        }

        Logger.error("AutoModeSelector failed to select auto mode: " + selectedModeName);
        return kDefaultAutoMode.command;
    }

    public TimedTrajectory<Pose2dWithCurvature> throughTrench()
    {
        ArrayList<Pose2d> waypoints = new ArrayList<Pose2d>();
        Pose2d[] intermediate = new Pose2d[]
        {
            new Pose2d(Units.inchesToMeters(424), Units.inchesToMeters(135),
                Rotation2d.fromDegrees(180)),
            new Pose2d(Units.inchesToMeters(207), Units.inchesToMeters(135),
                Rotation2d.fromDegrees(180))
        };
        for (int i = 0; i < intermediate.length; i++)
        {
            Pose2d pose = intermediate[i];
            intermediate[i] = new Pose2d(pose.getTranslation().getX() - Units.inchesToMeters(312.5),
                pose.getTranslation().getY(), pose.getRotation());
        }
        RobotStateMap stateMap = mStateEstimator.getEncoderRobotStateMap();
        Pose2d robotPose = stateMap.getLatestState().pose;
        double robotX = robotPose.getTranslation().getX();
        if (robotX < Units.inchesToMeters(312.5))
        {
            for (int i = 0; i < intermediate.length; i++)
            {
                Pose2d pose = intermediate[i];
                intermediate[i] = new Pose2d(-pose.getTranslation().getX(),
                    pose.getTranslation().getY(), Rotation2d.fromDegrees(0));
            }
        }
        for (int i = 0; i < intermediate.length; i++)
        {
            Pose2d pose = intermediate[i];
            intermediate[i] = new Pose2d(pose.getTranslation().getX() + Units.inchesToMeters(312.5),
                pose.getTranslation().getY(), pose.getRotation());
        }
        waypoints.add(robotPose);
        for (Pose2d pose : intermediate)
        {
            waypoints.add(pose);
        }
        ArrayList<TimingConstraint<Pose2dWithCurvature>> constraints = new ArrayList<TimingConstraint<Pose2dWithCurvature>>();
        return TrajectoryContainer.generateTrajectory(waypoints, constraints);
    }

    public TimedTrajectory<Pose2dWithCurvature> toControlPanel()
    {
        ArrayList<Pose2d> waypoints = new ArrayList<Pose2d>();
        Pose2d pose = mStateEstimator.getEncoderRobotStateMap().getLatestState().pose;
        waypoints.add(pose);
        Translation2d p = pose.getTranslation();
        Pose2d nextToControlPanel;
        if (p.getX() < Units.inchesToMeters(359))
        {
            nextToControlPanel = new Pose2d(Units.inchesToMeters(328), Units.inchesToMeters(135),
                Rotation2d.fromDegrees(0));
        }
        else
        {
            nextToControlPanel = new Pose2d(Units.inchesToMeters(390), Units.inchesToMeters(135),
                Rotation2d.fromDegrees(180));
        }
        waypoints.add(nextToControlPanel);
        ArrayList<TimingConstraint<Pose2dWithCurvature>> constraints = new ArrayList<TimingConstraint<Pose2dWithCurvature>>();
        constraints.add(new VelocityLimitRegionConstraint(new Rectangle2d(
            new Translation2d(Units.inchesToMeters(290), Units.inchesToMeters(161.6)),
            new Translation2d(Units.inchesToMeters(428), Units.inchesToMeters(90))), .5));
        return TrajectoryContainer.generateTrajectory(waypoints, constraints);
    }
}<|MERGE_RESOLUTION|>--- conflicted
+++ resolved
@@ -33,12 +33,9 @@
 import edu.wpi.first.wpilibj.smartdashboard.SmartDashboard;
 import edu.wpi.first.wpilibj.util.Units;
 import edu.wpi.first.wpilibj2.command.Command;
-<<<<<<< HEAD
+import edu.wpi.first.wpilibj2.command.ConditionalCommand;
 import edu.wpi.first.wpilibj2.command.StartEndCommand;
 import edu.wpi.first.wpilibj2.command.RunCommand;
-=======
-import edu.wpi.first.wpilibj2.command.ConditionalCommand;
->>>>>>> d447054c
 import edu.wpi.first.wpilibj2.command.SequentialCommandGroup;
 import edu.wpi.first.wpilibj2.command.Subsystem;
 import edu.wpi.first.wpilibj2.command.button.JoystickButton;
@@ -114,14 +111,10 @@
         mDrive = new Drive();
         mStateEstimator = new RobotStateEstimator(mDrive,
             new Kinematics(Constants.Drive.kTrackWidthMeters, Constants.Drive.kScrubFactor),
-<<<<<<< HEAD
             slamra);
         var slamraCommand = new StartEndCommand(() -> mStateEstimator.enable(),
             () -> mStateEstimator.stop(), mStateEstimator);
         mStateEstimator.setDefaultCommand(slamraCommand);
-=======
-                    slamra);
->>>>>>> d447054c
 
         System.out.println(
             new TrajectoryContainer.DestinationCouple(Destination.ShieldGeneratorFarRight,
