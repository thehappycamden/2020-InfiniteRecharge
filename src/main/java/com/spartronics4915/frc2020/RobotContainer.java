package com.spartronics4915.frc2020;

import java.util.ArrayList;
import java.util.Arrays;
import java.util.Set;
import java.util.stream.Collectors;

import com.spartronics4915.frc2020.TrajectoryContainer.Destination;
import com.spartronics4915.frc2020.commands.*;
import com.spartronics4915.frc2020.subsystems.*;
import com.spartronics4915.frc2020.subsystems.LED.BlingState;
import com.spartronics4915.lib.hardware.sensors.T265Camera;
import com.spartronics4915.lib.hardware.sensors.T265Camera.CameraJNIException;
import com.spartronics4915.lib.math.twodim.control.RamseteTracker;
import com.spartronics4915.lib.math.twodim.geometry.Pose2d;
import com.spartronics4915.lib.math.twodim.geometry.Pose2dWithCurvature;
import com.spartronics4915.lib.math.twodim.geometry.Rectangle2d;
import com.spartronics4915.lib.math.twodim.geometry.Rotation2d;
import com.spartronics4915.lib.math.twodim.geometry.Translation2d;
import com.spartronics4915.lib.math.twodim.trajectory.constraints.TimingConstraint;
import com.spartronics4915.lib.math.twodim.trajectory.constraints.VelocityLimitRegionConstraint;
import com.spartronics4915.lib.math.twodim.trajectory.types.TimedTrajectory;
import com.spartronics4915.lib.subsystems.drive.CharacterizeDriveBaseCommand;
import com.spartronics4915.lib.subsystems.drive.TrajectoryTrackerCommand;
import com.spartronics4915.lib.subsystems.estimator.RobotStateEstimator;
import com.spartronics4915.lib.subsystems.estimator.RobotStateMap;
import com.spartronics4915.lib.util.Kinematics;
import com.spartronics4915.lib.util.Logger;

import edu.wpi.first.networktables.NetworkTableEntry;
import edu.wpi.first.networktables.NetworkTableInstance;
import edu.wpi.first.wpilibj.Joystick;
import edu.wpi.first.wpilibj.smartdashboard.SmartDashboard;
import edu.wpi.first.wpilibj.util.Units;
import edu.wpi.first.wpilibj2.command.Command;
import edu.wpi.first.wpilibj2.command.ConditionalCommand;
import edu.wpi.first.wpilibj2.command.StartEndCommand;
import edu.wpi.first.wpilibj2.command.RunCommand;
import edu.wpi.first.wpilibj2.command.SequentialCommandGroup;
import edu.wpi.first.wpilibj2.command.Subsystem;
import edu.wpi.first.wpilibj2.command.button.JoystickButton;

public class RobotContainer
{
    private static class AutoMode
    {
        public final String name;
        public final Command command;

        public AutoMode(String name, Command command)
        {
            this.name = name;
            this.command = command;
        }
    }

    private static final String kAutoOptionsKey = "AutoStrategyOptions";
    public static final AutoMode kDefaultAutoMode = new AutoMode("All: Do Nothing", new Command()
    {
        @Override
        public Set<Subsystem> getRequirements()
        {
            return Set.of();
        }
    });

    public final NetworkTableEntry mAutoModeEntry = NetworkTableInstance.getDefault()
        .getTable("SmartDashboard").getEntry("AutoStrategy");
    public final AutoMode[] mAutoModes;

    /* subsystems */
    private final Climber mClimber;
    private final Intake mIntake;
    private final Launcher mLauncher;
    private final PanelRotator mPanelRotator;
    private final LED mLED;
    private final Vision mVision;

    /* subsystem commands */
    private final ClimberCommands mClimberCommands;
    private final IntakeCommands mIntakeCommands;
    private final LauncherCommands mLauncherCommands;
    private final PanelRotatorCommands mPanelRotatorCommands;

    private final Joystick mJoystick;
    private final Joystick mButtonBoard;

    private final Drive mDrive;
    private final RamseteTracker mRamseteController = new RamseteTracker(2, 0.7);
    private final RobotStateEstimator mStateEstimator;

    /**
     * The container for the robot. Contains subsystems, OI devices, and commands.
     */
    public RobotContainer()
    {
        mJoystick = new Joystick(Constants.OI.kJoystickId);
        mButtonBoard = new Joystick(Constants.OI.kButtonBoardId);

        T265Camera slamra;
        try
        {
            slamra = new T265Camera(Constants.Estimator.kSlamraToRobot,
                Constants.Estimator.kMeasurementCovariance);
        }
        catch (CameraJNIException | UnsatisfiedLinkError e)
        {
            slamra = null;
            Logger.exception(e);
        }
        mDrive = new Drive();
        mStateEstimator = new RobotStateEstimator(mDrive,
            new Kinematics(Constants.Drive.kTrackWidthMeters, Constants.Drive.kScrubFactor),
            slamra);
        var slamraCommand = new StartEndCommand(() -> mStateEstimator.enable(),
            () -> mStateEstimator.stop(), mStateEstimator);
        mStateEstimator.setDefaultCommand(slamraCommand);

<<<<<<< HEAD
        configureJoystickBindings();
        configureButtonBoardBindings();

        mAutoModes = new AutoMode[] {kDefaultAutoMode, new AutoMode("Drive Straight",
            new TrajectoryTrackerCommand(mDrive,
=======
        System.out.println(
            new TrajectoryContainer.DestinationCouple(Destination.ShieldGeneratorFarRight,
                Destination.MiddleShootingPosition).hashCode());

        mAutoModes = new AutoMode[]
        {
            kDefaultAutoMode,
            new AutoMode("Drive Straight",
                new TrajectoryTrackerCommand(mDrive,
>>>>>>> 19cf2d3d
                TrajectoryContainer.middle.getTrajectory(null, Destination.ShieldGeneratorFarRight),
                mRamseteController, mStateEstimator.getEncoderRobotStateMap())),
            new AutoMode("Characterize Drive",
                new CharacterizeDriveBaseCommand(mDrive, Constants.Drive.kWheelDiameter)),
            new AutoMode("Laser Turret",
                new LaserTurretToFieldPose(mStateEstimator.getCameraRobotStateMap())),
            new AutoMode("Right: Through Trench",
                new TrajectoryTrackerCommand(mDrive,
                    TrajectoryContainer.left.getTrajectory(null, Destination.LeftTrenchFar),
                    mRamseteController, mStateEstimator.getEncoderRobotStateMap()))
        };

        mStateEstimator.resetRobotStateMaps(TrajectoryContainer.middle.mStartPoint);

        String autoModeList = Arrays.stream(mAutoModes).map((m) -> m.name).collect(Collectors.joining(","));
        SmartDashboard.putString(kAutoOptionsKey, autoModeList);

        mClimber = new Climber();
        mIntake = new Intake();
        mLauncher = new Launcher();
        mPanelRotator = new PanelRotator();
        mLED = LED.getInstance();
        mVision = new Vision(mStateEstimator, mLauncher);

        mClimberCommands = new ClimberCommands();
        mIntakeCommands = new IntakeCommands();
        mLauncherCommands = new LauncherCommands(mStateEstimator.getCameraRobotStateMap(), new Pose2d());
        mPanelRotatorCommands = new PanelRotatorCommands();

        // Default Commands run whenever no Command is scheduled to run for a subsystem
        mClimber.setDefaultCommand(mClimberCommands.new Stop(mClimber));
        mIntake.setDefaultCommand(mIntakeCommands.new Stop(mIntake));
        mLauncher.setDefaultCommand(new ConditionalCommand(mLauncherCommands.new Target(mLauncher),
            mLauncherCommands.new Adjust(mLauncher), mLauncher::inRange));
        mPanelRotator.setDefaultCommand(mPanelRotatorCommands.new Stop(mPanelRotator));

        configureJoystickBindings();
        configureButtonBoardBindings();
    }

    private void configureJoystickBindings()
    {
        // Note: changes to bling state can be augmented with:
        // .alongWith(new SetBlingStateCommand(mLED, BlingState.SOME_STATE)));

        /*
        new JoystickButton(mJoystick, 1).whenPressed(() -> mDrive.driveSlow()).whenReleased(() -> mDrive.driveNormal());
        new JoystickButton(mJoystick, 2).whenHeld(new LauncherCommands.Raise(mLauncher));
        new JoystickButton(mJoystick, 3).whenHeld(new LauncherCommands.Lower(mLauncher));
        new JoystickButton(mJoystick, 4).whenHeld(new LauncherCommands.Left(mLauncher));
        new JoystickButton(mJoystick, 5).whenHeld(new LauncherCommands.Right(mLauncher));
        */

        /* Switch Camera views
        new JoystickButton(mJoystick, 6).whenPressed(
            new InstantCommand(() -> mCamera.switch(Constants.Camera.kFrontId)));
        new JoystickButton(mJoystick, 7).whenPressed(
            new InstantCommand(() -> mCamera.switch(Constants.Camera.kRearId)));
        new JoystickButton(mJoystick, 10).whenPressed(
            new InstantCommand(() -> mCamera.switch(Constants.Camera.kIntakeId)));
        new JoystickButton(mJoystick, 11).whenPressed(
            new InstantCommand(() -> mCamera.switch(Constants.Camera.kTurretId)));
        */

        // new JoystickButton(mJoystick, 1).toggleWhenPressed(mLauncherCommands.new ShootBallTest(mLauncher));
        // new JoystickButton(mJoystick, 2).toggleWhenPressed(mLauncherCommands.new TurretTest(mLauncher));
        // new JoystickButton(mJoystick, 3).toggleWhenPressed(mLauncherCommands.new HoodTest(mLauncher));
        // new JoystickButton(mJoystick, 7).whileHeld(new TrajectoryTrackerCommand(mDrive, mDrive,
        //    this::throughTrench, mRamseteController, mStateEstimator.getEncoderRobotStateMap()));
        // new JoystickButton(mJoystick, 7).whileHeld(new TrajectoryTrackerCommand(mDrive, mDrive,
        //    this::toControlPanel, mRamseteController, mStateEstimator.getEncoderRobotStateMap()));
        // new JoystickButton(mJoystick, 3).toggleWhenPressed(mLauncherCommands.new AutoAimTurret(mLauncher,Constants.Launcher.goalLocation,mStateEstimator.getEncoderRobotStateMap()));
    }

    private void configureButtonBoardBindings()
    {
        // new JoystickButton(mButtonBoard, 0).whenPressed(LauncherCommands.new Launch(mLauncher));
        // new JoystickButton(mButtonBoard, 1).toggleWhenPressed(new ConditionalCommand(mLauncherCommands.new Target));

        new JoystickButton(mButtonBoard, 2).toggleWhenPressed(mIntakeCommands.new Harvest(mIntake));
        new JoystickButton(mButtonBoard, 3).toggleWhenPressed(mIntakeCommands.new Eject(mIntake));

        new JoystickButton(mButtonBoard, 4).whileHeld(mClimberCommands.new Retract(mClimber));
        new JoystickButton(mButtonBoard, 5).whileHeld(mClimberCommands.new Extend(mClimber));

        new JoystickButton(mButtonBoard, 6).whenPressed(mPanelRotatorCommands.new Raise(mPanelRotator));
        new JoystickButton(mButtonBoard, 7).whenPressed(mPanelRotatorCommands.new Lower(mPanelRotator));
        new JoystickButton(mButtonBoard, 8).whenPressed(mPanelRotatorCommands.new SpinRotation(mPanelRotator), false);
        new JoystickButton(mButtonBoard, 9).whenPressed(mPanelRotatorCommands.new SpinToColor(mPanelRotator));

        new JoystickButton(mButtonBoard, 10).whileHeld(mClimberCommands.new ExtendMin(mClimber));
        new JoystickButton(mButtonBoard, 11).whileHeld(mClimberCommands.new ExtendMax(mClimber));

        new JoystickButton(mButtonBoard, 12).whenPressed(mPanelRotatorCommands.new AutoSpinRotation(mPanelRotator));

        new JoystickButton(mButtonBoard, 13).whenPressed(mPanelRotatorCommands.new AutoSpinToColor(mPanelRotator));

        new JoystickButton(mButtonBoard, 14).whenHeld(mClimberCommands.new Winch(mClimber));

        /* Four-way Joystick
        new JoystickButton(mButtonBoard, 15).whenHeld(new TurretRaiseCommand(mLauncher));
        new JoystickButton(mButtonBoard, 16).whenHeld(new TurretLowerCommand(mLauncher));
        new JoystickButton(mButtonBoard, 17).whenHeld(new TurretLeftCommand(mLauncher));
        new JoystickButton(mButtonBoard, 18).whenHeld(new TurretRightCommand(mLauncher));
        */
    }

    /**
     * configureTestCommands is not actually run. It is declared public to quell warnings.
     * Its use is to test out different construction idioms for externally defined commands.
     */
    public void configureTestCommands()
    {
        /**
         * in this style object construction happens in the CommandFactory
         * this.mExampleCommandFactory.MakeCmd(IndexerCommandFactory.CmdEnum.kTest1);
         *
         * in this mode we construct things here, we must pass in parameters
         * that are required during construction, since the outer class
         * member variables aren't accessible until after construction.
         * this.mExampleCommandFactory.new Test5(this.mLED); // an InstantCommand
         * this.mExampleCommandFactory.new Test6(this.mLED); // a StartEndCommand
         */
    }

    /**
     * Use this to pass the autonomous command to the main {@link Robot} class.
     * @return the command to run in autonomous
     */
    public Command getAutonomousCommand()
    {
        String selectedModeName = mAutoModeEntry.getString("NO SELECTED MODE!!!!");
        Logger.notice("Auto mode name " + selectedModeName);
        for (var mode : mAutoModes)
        {
            if (mode.name.equals(selectedModeName))
            {
                return mode.command;
            }
        }

        Logger.error("AutoModeSelector failed to select auto mode: " + selectedModeName);
        return kDefaultAutoMode.command;
    }

    public TimedTrajectory<Pose2dWithCurvature> throughTrench()
    {
        ArrayList<Pose2d> waypoints = new ArrayList<Pose2d>();
        Pose2d[] intermediate = new Pose2d[]
        {
            new Pose2d(Units.inchesToMeters(424), Units.inchesToMeters(135),
                Rotation2d.fromDegrees(180)),
            new Pose2d(Units.inchesToMeters(207), Units.inchesToMeters(135),
                Rotation2d.fromDegrees(180))
        };
        for (int i = 0; i < intermediate.length; i++)
        {
            Pose2d pose = intermediate[i];
            intermediate[i] = new Pose2d(pose.getTranslation().getX() - Units.inchesToMeters(312.5),
                pose.getTranslation().getY(), pose.getRotation());
        }
        RobotStateMap stateMap = mStateEstimator.getEncoderRobotStateMap();
        Pose2d robotPose = stateMap.getLatestState().pose;
        double robotX = robotPose.getTranslation().getX();
        if (robotX < Units.inchesToMeters(312.5))
        {
            for (int i = 0; i < intermediate.length; i++)
            {
                Pose2d pose = intermediate[i];
                intermediate[i] = new Pose2d(-pose.getTranslation().getX(),
                    pose.getTranslation().getY(), Rotation2d.fromDegrees(0));
            }
        }
        for (int i = 0; i < intermediate.length; i++)
        {
            Pose2d pose = intermediate[i];
            intermediate[i] = new Pose2d(pose.getTranslation().getX() + Units.inchesToMeters(312.5),
                pose.getTranslation().getY(), pose.getRotation());
        }
        waypoints.add(robotPose);
        for (Pose2d pose : intermediate)
        {
            waypoints.add(pose);
        }
        ArrayList<TimingConstraint<Pose2dWithCurvature>> constraints = new ArrayList<TimingConstraint<Pose2dWithCurvature>>();
        return TrajectoryContainer.generateTrajectory(waypoints, constraints, false);
    }

    public TimedTrajectory<Pose2dWithCurvature> toControlPanel()
    {
        ArrayList<Pose2d> waypoints = new ArrayList<Pose2d>();
        Pose2d pose = mStateEstimator.getEncoderRobotStateMap().getLatestState().pose;
        waypoints.add(pose);
        Translation2d p = pose.getTranslation();
        Pose2d nextToControlPanel;
        if (p.getX() < Units.inchesToMeters(359))
        {
            nextToControlPanel = new Pose2d(Units.inchesToMeters(328), Units.inchesToMeters(135),
                Rotation2d.fromDegrees(0));
        }
        else
        {
            nextToControlPanel = new Pose2d(Units.inchesToMeters(390), Units.inchesToMeters(135),
                Rotation2d.fromDegrees(180));
        }
        waypoints.add(nextToControlPanel);
        ArrayList<TimingConstraint<Pose2dWithCurvature>> constraints = new ArrayList<TimingConstraint<Pose2dWithCurvature>>();
        constraints.add(new VelocityLimitRegionConstraint(new Rectangle2d(
            new Translation2d(Units.inchesToMeters(290), Units.inchesToMeters(161.6)),
            new Translation2d(Units.inchesToMeters(428), Units.inchesToMeters(90))), .5));
        return TrajectoryContainer.generateTrajectory(waypoints, constraints, false);
    }
}<|MERGE_RESOLUTION|>--- conflicted
+++ resolved
@@ -116,23 +116,11 @@
             () -> mStateEstimator.stop(), mStateEstimator);
         mStateEstimator.setDefaultCommand(slamraCommand);
 
-<<<<<<< HEAD
-        configureJoystickBindings();
-        configureButtonBoardBindings();
-
-        mAutoModes = new AutoMode[] {kDefaultAutoMode, new AutoMode("Drive Straight",
-            new TrajectoryTrackerCommand(mDrive,
-=======
-        System.out.println(
-            new TrajectoryContainer.DestinationCouple(Destination.ShieldGeneratorFarRight,
-                Destination.MiddleShootingPosition).hashCode());
-
         mAutoModes = new AutoMode[]
         {
             kDefaultAutoMode,
             new AutoMode("Drive Straight",
                 new TrajectoryTrackerCommand(mDrive,
->>>>>>> 19cf2d3d
                 TrajectoryContainer.middle.getTrajectory(null, Destination.ShieldGeneratorFarRight),
                 mRamseteController, mStateEstimator.getEncoderRobotStateMap())),
             new AutoMode("Characterize Drive",
