--- conflicted
+++ resolved
@@ -29,19 +29,13 @@
 
 import edu.wpi.first.networktables.NetworkTableEntry;
 import edu.wpi.first.networktables.NetworkTableInstance;
-import edu.wpi.first.wpilibj.GenericHID;
 import edu.wpi.first.wpilibj.Joystick;
 import edu.wpi.first.wpilibj.smartdashboard.SmartDashboard;
 import edu.wpi.first.wpilibj.util.Units;
 import edu.wpi.first.wpilibj2.command.Command;
-<<<<<<< HEAD
-import edu.wpi.first.wpilibj2.command.CommandBase;
-import edu.wpi.first.wpilibj2.command.InstantCommand;
 import edu.wpi.first.wpilibj2.command.StartEndCommand;
-=======
 import edu.wpi.first.wpilibj2.command.RunCommand;
 import edu.wpi.first.wpilibj2.command.SequentialCommandGroup;
->>>>>>> fbf48e91
 import edu.wpi.first.wpilibj2.command.Subsystem;
 import edu.wpi.first.wpilibj2.command.button.JoystickButton;
 
@@ -105,20 +99,11 @@
         mLauncherCommands = new LauncherCommands();
         mPanelRotatorCommands = new PanelRotatorCommands();
 
-<<<<<<< HEAD
-        // mClimber.setDefaultCommand(mClimberCommands.new
-        // ClimberDefaultCommand(mClimber));
-        // mIntake.setDefaultCommand(mIntakeCommands.new IntakeDefaultCommand(mIntake));
-        mLauncher.setDefaultCommand(mLauncherCommands.new LauncherDefaultCommand(mLauncher));
-        // mPanelRotator.setDefaultCommand(mPanelRotatorCommands.new
-        // PanelRotatorDefaultCommand(mPanelRotator));
-=======
         // Motor Safety
         mClimber.setDefaultCommand(new RunCommand(mClimber::stop, mClimber));
         mIntake.setDefaultCommand(new RunCommand(mIntake::stop, mIntake));
         mLauncher.setDefaultCommand(mLauncherCommands.new LauncherDefaultCommand(mLauncher));
         mPanelRotator.setDefaultCommand(new RunCommand(mPanelRotator::stop, mPanelRotator));
->>>>>>> fbf48e91
 
         mJoystick = new Joystick(Constants.OI.kJoystickId);
         mButtonBoard = new Joystick(Constants.OI.kButtonBoardId);
@@ -137,7 +122,6 @@
             slamra = null;
             Logger.exception(e);
         }
-<<<<<<< HEAD
         mDrive = new Drive();
         mStateEstimator = new RobotStateEstimator(mDrive,
             new Kinematics(Constants.Drive.kTrackWidthMeters, Constants.Drive.kScrubFactor),
@@ -145,14 +129,6 @@
         var slamraCommand = new StartEndCommand(() -> mStateEstimator.enable(),
             () -> mStateEstimator.stop(), mStateEstimator);
         mStateEstimator.setDefaultCommand(slamraCommand);
-=======
->>>>>>> fbf48e91
-
-        mDrive = new Drive();
-        mStateEstimator =
-            new RobotStateEstimator(mDrive,
-                new Kinematics(Constants.Drive.kTrackWidthMeters, Constants.Drive.kScrubFactor),
-                    slamra);
 
         System.out.println(
           new TrajectoryContainer.DestinationCouple(Destination.ShieldGeneratorFarRight,
@@ -166,18 +142,14 @@
                 TrajectoryContainer.middle.getTrajectory(null, Destination.ShieldGeneratorFarRight),
                 mRamseteController, mStateEstimator.getEncoderRobotStateMap())),
             new AutoMode("Characterize Drive",
-<<<<<<< HEAD
                 new CharacterizeDriveBaseCommand(mDrive, Constants.Drive.kWheelDiameter)),
             new AutoMode("Laser Turret",
                 new LaserTurretToFieldPose(mStateEstimator.getCameraRobotStateMap())),
             new AutoMode("Right: Through Trench",
                 new TrajectoryTrackerCommand(mDrive,
                     TrajectoryContainer.left.getTrajectory(null, Destination.LeftTrenchFar),
-                    mRamseteController, mStateEstimator.getEncoderRobotStateMap()))};
-=======
-                new CharacterizeDriveBaseCommand(mDrive, Constants.Drive.kWheelDiameter))
+                    mRamseteController, mStateEstimator.getEncoderRobotStateMap()))
         };
->>>>>>> fbf48e91
 
         mStateEstimator.resetRobotStateMaps(TrajectoryContainer.middle.mStartPoint);
 
@@ -208,19 +180,6 @@
         new JoystickButton(mJoystick, 11).whenPressed(
             new InstantCommand(() -> mCamera.switch(Constants.Camera.kTurretId)));
         */
-<<<<<<< HEAD
-        new JoystickButton(mJoystick, 1)
-            .toggleWhenPressed(mLauncherCommands.new ShootBallTest(mLauncher));
-        new JoystickButton(mJoystick, 2)
-            .toggleWhenPressed(mLauncherCommands.new TurretTest(mLauncher));
-        new JoystickButton(mJoystick, 3)
-            .toggleWhenPressed(mLauncherCommands.new HoodTest(mLauncher));
-        new JoystickButton(mJoystick, 7).whileHeld(new TrajectoryTrackerCommand(mDrive, mDrive,
-            this::throughTrench, mRamseteController, mStateEstimator.getEncoderRobotStateMap()));
-        new JoystickButton(mJoystick, 7).whileHeld(new TrajectoryTrackerCommand(mDrive, mDrive,
-            this::toControlPanel, mRamseteController, mStateEstimator.getEncoderRobotStateMap()));
-=======
->>>>>>> fbf48e91
     }
 
     private void configureButtonBoardBindings()
@@ -234,16 +193,6 @@
         new JoystickButton(mButtonBoard, 4).whileHeld(mClimberCommands.new Retract(mClimber));
         new JoystickButton(mButtonBoard, 5).whileHeld(mClimberCommands.new Extend(mClimber));
 
-<<<<<<< HEAD
-        new JoystickButton(mButtonBoard, 6)
-            .whenPressed(mPanelRotatorCommands.new Raise(mPanelRotator));
-        new JoystickButton(mButtonBoard, 7)
-            .whenPressed(mPanelRotatorCommands.new Lower(mPanelRotator));
-        new JoystickButton(mButtonBoard, 8)
-            .whenPressed(mPanelRotatorCommands.new SpinToColor(mPanelRotator));
-        new JoystickButton(mButtonBoard, 9)
-            .whenPressed(mPanelRotatorCommands.new SpinRotation(mPanelRotator));
-=======
         new JoystickButton(mButtonBoard, 6).whenPressed(mPanelRotatorCommands.new Raise(mPanelRotator));
         new JoystickButton(mButtonBoard, 7).whenPressed(mPanelRotatorCommands.new Lower(mPanelRotator));
         new JoystickButton(mButtonBoard, 8).whenPressed(mPanelRotatorCommands.new SpinOneRotation(mPanelRotator), false);
@@ -263,7 +212,6 @@
             mPanelRotatorCommands.new Raise(mPanelRotator),
             mPanelRotatorCommands.new SpinToColor(mPanelRotator),
             mPanelRotatorCommands.new Lower(mPanelRotator)));
->>>>>>> fbf48e91
 
         new JoystickButton(mButtonBoard, 14).whenHeld(mClimberCommands.new WinchPrimary(mClimber)
             .andThen(mClimberCommands.new WinchSecondary(mClimber)));
