package com.spartronics4915.frc2020;

import java.util.ArrayList;
import java.util.Arrays;
import java.util.Set;
import java.util.stream.Collectors;

import com.spartronics4915.frc2020.TrajectoryContainer.Destination;
import com.spartronics4915.frc2020.commands.*;
import com.spartronics4915.frc2020.subsystems.*;
import com.spartronics4915.lib.hardware.sensors.T265Camera;
import com.spartronics4915.lib.hardware.sensors.T265Camera.CameraJNIException;
import com.spartronics4915.lib.math.twodim.control.RamseteTracker;
import com.spartronics4915.lib.math.twodim.geometry.Pose2d;
import com.spartronics4915.lib.math.twodim.geometry.Pose2dWithCurvature;
import com.spartronics4915.lib.math.twodim.geometry.Rectangle2d;
import com.spartronics4915.lib.math.twodim.geometry.Rotation2d;
import com.spartronics4915.lib.math.twodim.geometry.Translation2d;
import com.spartronics4915.lib.math.twodim.trajectory.constraints.TimingConstraint;
import com.spartronics4915.lib.math.twodim.trajectory.constraints.VelocityLimitRegionConstraint;
import com.spartronics4915.lib.math.twodim.trajectory.types.TimedTrajectory;
import com.spartronics4915.lib.subsystems.drive.CharacterizeDriveBaseCommand;
import com.spartronics4915.lib.subsystems.drive.TrajectoryTrackerCommand;
import com.spartronics4915.lib.subsystems.estimator.RobotStateEstimator;
import com.spartronics4915.lib.subsystems.estimator.RobotStateMap;
import com.spartronics4915.lib.util.Kinematics;
import com.spartronics4915.lib.util.Logger;

import edu.wpi.first.networktables.NetworkTableEntry;
import edu.wpi.first.networktables.NetworkTableInstance;
import edu.wpi.first.wpilibj.Joystick;
import edu.wpi.first.wpilibj.smartdashboard.SmartDashboard;
import edu.wpi.first.wpilibj.util.Units;
import edu.wpi.first.wpilibj2.command.Command;
import edu.wpi.first.wpilibj2.command.ParallelCommandGroup;
import edu.wpi.first.wpilibj2.command.SequentialCommandGroup;
import edu.wpi.first.wpilibj2.command.ConditionalCommand;
import edu.wpi.first.wpilibj2.command.ParallelRaceGroup;
import edu.wpi.first.wpilibj2.command.StartEndCommand;
import edu.wpi.first.wpilibj2.command.Subsystem;
import edu.wpi.first.wpilibj2.command.WaitUntilCommand;
import edu.wpi.first.wpilibj2.command.button.JoystickButton;

public class RobotContainer
<<<<<<< HEAD
{    

    private static class AutoMode
    {
        public final String name;
        public final Command command;

        public AutoMode(String name, Command command)
        {
            this.name = name;
            this.command = command;
        }
    }

=======
{
>>>>>>> 3dc53547
    private static final String kAutoOptionsKey = "AutoStrategyOptions";

    public final NetworkTableEntry mAutoModeEntry = NetworkTableInstance.getDefault()
        .getTable("SmartDashboard").getEntry("AutoStrategy");

    /* subsystems */
    private final Climber mClimber;
    private final Intake mIntake;
    private final Indexer mIndexer;
    private final Launcher mLauncher;
    private final PanelRotator mPanelRotator;
    private final LED mLED;
    private final Vision mVision;

    /* subsystem commands */
    private final ClimberCommands mClimberCommands;
    private final IntakeCommands mIntakeCommands;
    private final IndexerCommands mIndexerCommands;
    private final LauncherCommands mLauncherCommands;
    private final PanelRotatorCommands mPanelRotatorCommands;

    private final Joystick mJoystick;
    private final Joystick mButtonBoard;

    private final Drive mDrive;
    private final RamseteTracker mRamseteController = new RamseteTracker(2, 0.7);
    private final RobotStateEstimator mStateEstimator;
    private final TrajectoryContainer.AutoMode[] mAutoModes;

    /**
     * The container for the robot. Contains subsystems, OI devices, and commands.
     */
    public RobotContainer()
    {

        T265Camera slamra;
        try
        {
            slamra = new T265Camera(Constants.Estimator.kSlamraToRobot,
                Constants.Estimator.kMeasurementCovariance);
        }
        catch (CameraJNIException | UnsatisfiedLinkError e)
        {
            slamra = null;
            Logger.exception(e);
        }
        mDrive = new Drive();
        mStateEstimator = new RobotStateEstimator(mDrive,
            new Kinematics(Constants.Drive.kTrackWidthMeters, Constants.Drive.kScrubFactor),
            slamra);
        var slamraCommand = new StartEndCommand(() -> mStateEstimator.enable(),
            () -> mStateEstimator.stop(), mStateEstimator);
        mStateEstimator.setDefaultCommand(slamraCommand);


        mStateEstimator.resetRobotStateMaps(new Pose2d());

        mAutoModes = TrajectoryContainer.getAutoModes(mStateEstimator, mDrive, mRamseteController);
        String autoModeList = Arrays.stream(mAutoModes).map((m) -> m.name)
            .collect(Collectors.joining(","));
        SmartDashboard.putString(kAutoOptionsKey, autoModeList);
        mClimber = new Climber();
        mIntake = new Intake();
        mIndexer = new Indexer();
        mLauncher = new Launcher();
        mPanelRotator = new PanelRotator();
        mLED = LED.getInstance();
        mVision = new Vision(mStateEstimator, mLauncher);

        mClimberCommands = new ClimberCommands();
        mIntakeCommands = new IntakeCommands();
        mIndexerCommands = new IndexerCommands();
        mLauncherCommands = new LauncherCommands(mStateEstimator.getEncoderRobotStateMap(),
            new Pose2d(-1, 0, Rotation2d.fromDegrees(180)));
        mPanelRotatorCommands = new PanelRotatorCommands();

        mJoystick = new Joystick(Constants.OI.kJoystickId);
        mButtonBoard = new Joystick(Constants.OI.kButtonBoardId);

        // Default Commands run whenever no Command is scheduled to run for a subsystem
        mClimber.setDefaultCommand(mClimberCommands.new Stop(mClimber));
        mIntake.setDefaultCommand(mIntakeCommands.new Stop(mIntake));
<<<<<<< HEAD
        // mLauncher.setDefaultCommand(new ConditionalCommand(mLauncherCommands.new TargetAndShoot(mLauncher),
        //     mLauncherCommands.new TrackPassively(mLauncher), mLauncher::inRange));
        mLauncher.setDefaultCommand(mLauncherCommands.new ShootBallTest(mLauncher));//mLauncherCommands.new TargetAndShoot(mLauncher));
=======
        // mLauncher.setDefaultCommand(new ConditionalCommand(mLauncherCommands.new
        // TargetAndShoot(mLauncher),
        // mLauncherCommands.new TrackPassively(mLauncher), mLauncher::inRange));
        mLauncher.setDefaultCommand(mLauncherCommands.new TrackPassively(mLauncher));
>>>>>>> 3dc53547
        mPanelRotator.setDefaultCommand(mPanelRotatorCommands.new Stop(mPanelRotator));
        mDrive.setDefaultCommand(new TeleOpCommand(mDrive, mJoystick));

        // mLauncherCommands.new Zero(mLauncher).schedule();
        configureJoystickBindings();
        configureButtonBoardBindings();
    }

    private void configureJoystickBindings()
    {
        // Note: changes to bling state can be augmented with:
        // .alongWith(new SetBlingStateCommand(mLED, BlingState.SOME_STATE)));

        new JoystickButton(mJoystick, 1).whenPressed(mIndexerCommands.new ZeroSpinnerCommand(mIndexer));

        new JoystickButton(mJoystick, 2).whenPressed(mIndexerCommands.new SpinIndexer(mIndexer, 5));
        new JoystickButton(mJoystick, 4).whenPressed(mIndexerCommands.new StartTransfer(mIndexer))
            .whenReleased(mIndexerCommands.new EndTransfer(mIndexer));
        new JoystickButton(mJoystick, 5).whenPressed(mIndexerCommands.new StartKicker(mIndexer))
            .whenReleased(mIndexerCommands.new EndKicker(mIndexer));
        new JoystickButton(mJoystick, 6).whenPressed(new SequentialCommandGroup(
            mLauncherCommands.new WaitForFlywheel(mLauncher),
            mIndexerCommands.new LoadToLauncher(mIndexer)
        ));
        /*
        new JoystickButton(mJoystick, 1).whenPressed(() -> mDrive.driveSlow()).whenReleased(() -> mDrive.driveNormal());
        new JoystickButton(mJoystick, 2).whenHeld(new LauncherCommands.Raise(mLauncher));
        new JoystickButton(mJoystick, 3).whenHeld(new LauncherCommands.Lower(mLauncher));
        new JoystickButton(mJoystick, 4).whenHeld(new LauncherCommands.Left(mLauncher));
        new JoystickButton(mJoystick, 5).whenHeld(new LauncherCommands.Right(mLauncher));
        */

        /* Switch Camera views
        new JoystickButton(mJoystick, 6).whenPressed(
            new InstantCommand(() -> mCamera.switch(Constants.Camera.kFrontId)));
        new JoystickButton(mJoystick, 7).whenPressed(
            new InstantCommand(() -> mCamera.switch(Constants.Camera.kRearId)));
        new JoystickButton(mJoystick, 10).whenPressed(
            new InstantCommand(() -> mCamera.switch(Constants.Camera.kIntakeId)));
        new JoystickButton(mJoystick, 11).whenPressed(
            new InstantCommand(() -> mCamera.switch(Constants.Camera.kTurretId)));
        */

        // new JoystickButton(mJoystick, 1)
        //     .toggleWhenPressed(mLauncherCommands.new ShootBallTest(mLauncher));
        // new JoystickButton(mJoystick, 2).toggleWhenPressed(mLauncherCommands.new Zero(mLauncher));
        // new JoystickButton(mJoystick, 3)
        //     .toggleWhenPressed(mLauncherCommands.new HoodTest(mLauncher));
        // new JoystickButton(mJoystick, 4)
        //     .toggleWhenPressed(mPanelRotatorCommands.new Raise(mPanelRotator));
        // new JoystickButton(mJoystick, 5)
        //     .toggleWhenPressed(mPanelRotatorCommands.new Lower(mPanelRotator));
        // new JoystickButton(mJoystick, 6)
        //     .toggleWhenPressed(mPanelRotatorCommands.new SpinToColor(mPanelRotator));

        // Test Command that fires all the balls after setting the Flywheel and Hood
        // values from the smart dashboard
        /*new JoystickButton(mJoystick, 4).toggleWhenPressed(new SequentialCommandGroup(
            new ParallelRaceGroup(
                new ParallelCommandGroup(mIndexerCommands.new SpinUpKicker(mIndexer),
                    mLauncherCommands.new ShootBallTest(mLauncher)),
                mLauncherCommands.new WaitForFlywheel(mLauncher)),
            new ParallelCommandGroup(mIndexerCommands.new LoadToLauncher(mIndexer, 5),
                mLauncherCommands.new ShootBallTest(mLauncher))));
        new JoystickButton(mJoystick, 5).toggleWhenPressed(new SequentialCommandGroup(
            new ParallelRaceGroup(
                new ParallelCommandGroup(mIndexerCommands.new SpinUpKicker(mIndexer),
                    mLauncherCommands.new ShootBallTestWithDistance(mLauncher)),
                mLauncherCommands.new WaitForFlywheel(mLauncher)),
            new ParallelCommandGroup(mIndexerCommands.new LoadToLauncher(mIndexer, 5),
                mLauncherCommands.new ShootBallTestWithDistance(mLauncher))));
                */
        // new JoystickButton(mJoystick, 7).whileHeld(new
        // TrajectoryTrackerCommand(mDrive, mDrive,
        // this::throughTrench, mRamseteController,
        // mStateEstimator.getEncoderRobotStateMap()));
        // new JoystickButton(mJoystick, 7).whileHeld(new
        // TrajectoryTrackerCommand(mDrive, mDrive,
        // this::toControlPanel, mRamseteController,
        // mStateEstimator.getEncoderRobotStateMap()));
        // new JoystickButton(mJoystick, 3).toggleWhenPressed(mLauncherCommands.new
        // AutoAimTurret(mLauncher,Constants.Launcher.goalLocation,mStateEstimator.getEncoderRobotStateMap()));
    }

    private void configureButtonBoardBindings()
    {
        // new JoystickButton(mButtonBoard, 0).whenPressed(LauncherCommands.new
        // Launch(mLauncher));
        // new JoystickButton(mButtonBoard, 1).toggleWhenPressed(new
        // ConditionalCommand(mLauncherCommands.new Target));

        new JoystickButton(mButtonBoard, 2).toggleWhenPressed(
            new ParallelCommandGroup(mIntakeCommands.new Harvest(mIntake, mIndexer),
                mIndexerCommands.new LoadFromIntake(mIndexer)));
        new JoystickButton(mButtonBoard, 3).toggleWhenPressed(mIntakeCommands.new Eject(mIntake));

        new JoystickButton(mButtonBoard, 4).whileHeld(mClimberCommands.new Retract(mClimber));
        new JoystickButton(mButtonBoard, 5).whileHeld(mClimberCommands.new Extend(mClimber));

        new JoystickButton(mButtonBoard, 6)
            .whenPressed(mPanelRotatorCommands.new Raise(mPanelRotator));
        new JoystickButton(mButtonBoard, 7)
            .whenPressed(mPanelRotatorCommands.new Lower(mPanelRotator));
        new JoystickButton(mButtonBoard, 8)
            .whenPressed(mPanelRotatorCommands.new SpinRotation(mPanelRotator), false);
        new JoystickButton(mButtonBoard, 9)
            .whenPressed(mPanelRotatorCommands.new SpinToColor(mPanelRotator));

        new JoystickButton(mButtonBoard, 10).whileHeld(mClimberCommands.new ExtendMin(mClimber));

        // new JoystickButton(mButtonBoard, 12)
        //     .whenPressed(mPanelRotatorCommands.new AutoSpinRotation(mPanelRotator));

        // new JoystickButton(mButtonBoard, 13)
        //     .whenPressed(mPanelRotatorCommands.new AutoSpinToColor(mPanelRotator));

        // new JoystickButton(mButtonBoard, 14).whenHeld(mClimberCommands.new Winch(mClimber));
        /* Four-way Joystick
        new JoystickButton(mButtonBoard, 15).whenHeld(new TurretRaiseCommand(mLauncher));
        new JoystickButton(mButtonBoard, 16).whenHeld(new TurretLowerCommand(mLauncher));
        new JoystickButton(mButtonBoard, 17).whenHeld(new TurretLeftCommand(mLauncher));
        new JoystickButton(mButtonBoard, 18).whenHeld(new TurretRightCommand(mLauncher));
        */
    }

    /**
     * configureTestCommands is not actually run. It is declared public to quell warnings.
     * Its use is to test out different construction idioms for externally defined commands.
     */
    public void configureTestCommands()
    {
        /**
         * in this style object construction happens in the CommandFactory
         * this.mExampleCommandFactory.MakeCmd(IndexerCommandFactory.CmdEnum.kTest1);
         *
         * in this mode we construct things here, we must pass in parameters
         * that are required during construction, since the outer class
         * member variables aren't accessible until after construction.
         * this.mExampleCommandFactory.new Test5(this.mLED); // an InstantCommand
         * this.mExampleCommandFactory.new Test6(this.mLED); // a StartEndCommand
         */
    }

    /**
     * Use this to pass the autonomous command to the main {@link Robot} class.
     * @return the command to run in autonomous
     */
    public Command getAutonomousCommand()
    {
        String selectedModeName = mAutoModeEntry.getString("NO SELECTED MODE!!!!");
        Logger.notice("Auto mode name " + selectedModeName);
        for (var mode : mAutoModes)
        {
            if (mode.name.equals(selectedModeName))
            {
                return mode.command;
            }
        }

        Logger.error("AutoModeSelector failed to select auto mode: " + selectedModeName);
        return TrajectoryContainer.kDefaultAutoMode.command;
    }
}<|MERGE_RESOLUTION|>--- conflicted
+++ resolved
@@ -42,24 +42,7 @@
 import edu.wpi.first.wpilibj2.command.button.JoystickButton;
 
 public class RobotContainer
-<<<<<<< HEAD
-{    
-
-    private static class AutoMode
-    {
-        public final String name;
-        public final Command command;
-
-        public AutoMode(String name, Command command)
-        {
-            this.name = name;
-            this.command = command;
-        }
-    }
-
-=======
 {
->>>>>>> 3dc53547
     private static final String kAutoOptionsKey = "AutoStrategyOptions";
 
     public final NetworkTableEntry mAutoModeEntry = NetworkTableInstance.getDefault()
@@ -142,16 +125,9 @@
         // Default Commands run whenever no Command is scheduled to run for a subsystem
         mClimber.setDefaultCommand(mClimberCommands.new Stop(mClimber));
         mIntake.setDefaultCommand(mIntakeCommands.new Stop(mIntake));
-<<<<<<< HEAD
         // mLauncher.setDefaultCommand(new ConditionalCommand(mLauncherCommands.new TargetAndShoot(mLauncher),
         //     mLauncherCommands.new TrackPassively(mLauncher), mLauncher::inRange));
         mLauncher.setDefaultCommand(mLauncherCommands.new ShootBallTest(mLauncher));//mLauncherCommands.new TargetAndShoot(mLauncher));
-=======
-        // mLauncher.setDefaultCommand(new ConditionalCommand(mLauncherCommands.new
-        // TargetAndShoot(mLauncher),
-        // mLauncherCommands.new TrackPassively(mLauncher), mLauncher::inRange));
-        mLauncher.setDefaultCommand(mLauncherCommands.new TrackPassively(mLauncher));
->>>>>>> 3dc53547
         mPanelRotator.setDefaultCommand(mPanelRotatorCommands.new Stop(mPanelRotator));
         mDrive.setDefaultCommand(new TeleOpCommand(mDrive, mJoystick));
 
