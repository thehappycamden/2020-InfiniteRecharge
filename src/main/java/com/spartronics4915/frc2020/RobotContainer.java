--- conflicted
+++ resolved
@@ -196,11 +196,8 @@
                     TrajectoryContainer.left.getTrajectory(null, Destination.LeftTrenchFar),
                     mRamseteController, mStateEstimator.getEncoderRobotStateMap()))};
 
-<<<<<<< HEAD
-=======
         mStateEstimator.resetRobotStateMaps(new Pose2d());
 
->>>>>>> 382d6f30
         String autoModeList = Arrays.stream(mAutoModes).map((m) -> m.name)
             .collect(Collectors.joining(","));
         SmartDashboard.putString(kAutoOptionsKey, autoModeList);
@@ -215,13 +212,8 @@
         mClimberCommands = new ClimberCommands();
         mIntakeCommands = new IntakeCommands();
         mIndexerCommands = new IndexerCommands();
-<<<<<<< HEAD
-        mLauncherCommands = new LauncherCommands(mStateEstimator.getCameraRobotStateMap(),
-            new Pose2d());
-=======
         mLauncherCommands = new LauncherCommands(mStateEstimator.getEncoderRobotStateMap(),
             new Pose2d(-1, 0, Rotation2d.fromDegrees(180)));
->>>>>>> 382d6f30
         mPanelRotatorCommands = new PanelRotatorCommands();
 
         mJoystick = new Joystick(Constants.OI.kJoystickId);
@@ -230,15 +222,9 @@
         // Default Commands run whenever no Command is scheduled to run for a subsystem
         mClimber.setDefaultCommand(mClimberCommands.new Stop(mClimber));
         mIntake.setDefaultCommand(mIntakeCommands.new Stop(mIntake));
-<<<<<<< HEAD
-        // mLauncher.setDefaultCommand(new ConditionalCommand(mLauncherCommands.new
-        // Target(mLauncher),
-        // mLauncherCommands.new Adjust(mLauncher), mLauncher::inRange));
-=======
         // mLauncher.setDefaultCommand(new ConditionalCommand(mLauncherCommands.new TargetAndShoot(mLauncher),
         //     mLauncherCommands.new TrackPassively(mLauncher), mLauncher::inRange));
         mLauncher.setDefaultCommand(mLauncherCommands.new TrackPassively(mLauncher));
->>>>>>> 382d6f30
         mPanelRotator.setDefaultCommand(mPanelRotatorCommands.new Stop(mPanelRotator));
         mDrive.setDefaultCommand(new TeleOpCommand(mDrive, mJoystick));
 
@@ -271,44 +257,12 @@
             new InstantCommand(() -> mCamera.switch(Constants.Camera.kTurretId)));
         */
 
-<<<<<<< HEAD
         // new JoystickButton(mJoystick, 1).toggleWhenPressed(mLauncherCommands.new
         // ShootBallTest(mLauncher));
         // new JoystickButton(mJoystick, 2).toggleWhenPressed(mLauncherCommands.new
         // TurretTest(mLauncher));
         // new JoystickButton(mJoystick, 3).toggleWhenPressed(mLauncherCommands.new
         // HoodTest(mLauncher));
-=======
-        new JoystickButton(mJoystick, 1)
-            .toggleWhenPressed(mLauncherCommands.new ShootBallTest(mLauncher));
-        new JoystickButton(mJoystick, 2).toggleWhenPressed(mLauncherCommands.new Zero(mLauncher));
-        new JoystickButton(mJoystick, 3)
-            .toggleWhenPressed(mLauncherCommands.new HoodTest(mLauncher));
-        new JoystickButton(mJoystick, 4)
-            .toggleWhenPressed(mPanelRotatorCommands.new Raise(mPanelRotator));
-        new JoystickButton(mJoystick, 5)
-            .toggleWhenPressed(mPanelRotatorCommands.new Lower(mPanelRotator));
-        new JoystickButton(mJoystick, 6)
-            .toggleWhenPressed(mPanelRotatorCommands.new SpinToColor(mPanelRotator));
-
-        // Test Command that fires all the balls after setting the Flywheel and Hood
-        // values from the smart dashboard
-        /*new JoystickButton(mJoystick, 4).toggleWhenPressed(new SequentialCommandGroup(
-            new ParallelRaceGroup(
-                new ParallelCommandGroup(mIndexerCommands.new SpinUpKicker(mIndexer),
-                    mLauncherCommands.new ShootBallTest(mLauncher)),
-                mLauncherCommands.new WaitForFlywheel(mLauncher)),
-            new ParallelCommandGroup(mIndexerCommands.new LoadToLauncher(mIndexer, 5),
-                mLauncherCommands.new ShootBallTest(mLauncher))));
-        new JoystickButton(mJoystick, 5).toggleWhenPressed(new SequentialCommandGroup(
-            new ParallelRaceGroup(
-                new ParallelCommandGroup(mIndexerCommands.new SpinUpKicker(mIndexer),
-                    mLauncherCommands.new ShootBallTestWithDistance(mLauncher)),
-                mLauncherCommands.new WaitForFlywheel(mLauncher)),
-            new ParallelCommandGroup(mIndexerCommands.new LoadToLauncher(mIndexer, 5),
-                mLauncherCommands.new ShootBallTestWithDistance(mLauncher))));
-                */
->>>>>>> 382d6f30
         // new JoystickButton(mJoystick, 7).whileHeld(new
         // TrajectoryTrackerCommand(mDrive, mDrive,
         // this::throughTrench, mRamseteController,
@@ -348,21 +302,11 @@
         new JoystickButton(mButtonBoard, 10).whileHeld(mClimberCommands.new ExtendMin(mClimber));
         // new JoystickButton(mButtonBoard, 11).whileHeld(mClimberCommands.new ExtendMax(mClimber));
 
-<<<<<<< HEAD
-        /*new JoystickButton(mButtonBoard, 12)
-            .whenPressed(mPanelRotatorCommands.new AutoSpinRotation(mPanelRotator));
-        
-        new JoystickButton(mButtonBoard, 13)
-            .whenPressed(mPanelRotatorCommands.new AutoSpinToColor(mPanelRotator));
-        
-        new JoystickButton(mButtonBoard, 14).whenHeld(mClimberCommands.new Winch(mClimber));*/
-=======
         // new JoystickButton(mButtonBoard, 12)
         //     .whenPressed(mPanelRotatorCommands.new AutoSpinRotation(mPanelRotator));
 
         // new JoystickButton(mButtonBoard, 13)
         //     .whenPressed(mPanelRotatorCommands.new AutoSpinToColor(mPanelRotator));
->>>>>>> 382d6f30
 
         // new JoystickButton(mButtonBoard, 14).whenHeld(mClimberCommands.new Winch(mClimber));
         /* Four-way Joystick
