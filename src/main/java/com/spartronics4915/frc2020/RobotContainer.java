--- conflicted
+++ resolved
@@ -8,15 +8,12 @@
 import com.spartronics4915.lib.hardware.sensors.T265Camera;
 import com.spartronics4915.lib.hardware.sensors.T265Camera.CameraJNIException;
 import com.spartronics4915.lib.math.twodim.control.RamseteTracker;
-<<<<<<< HEAD
 import com.spartronics4915.lib.subsystems.drive.CharacterizeDriveBaseCommand;
-=======
 import com.spartronics4915.lib.math.twodim.geometry.Pose2d;
 import com.spartronics4915.lib.math.twodim.geometry.Pose2dWithCurvature;
 import com.spartronics4915.lib.math.twodim.geometry.Rotation2d;
 import com.spartronics4915.lib.math.twodim.trajectory.constraints.TimingConstraint;
 import com.spartronics4915.lib.math.twodim.trajectory.types.TimedTrajectory;
->>>>>>> 065bf685
 import com.spartronics4915.lib.subsystems.drive.TrajectoryTrackerCommand;
 import com.spartronics4915.lib.subsystems.estimator.RobotStateEstimator;
 import com.spartronics4915.lib.subsystems.estimator.RobotStateMap;
@@ -29,7 +26,6 @@
 import edu.wpi.first.networktables.NetworkTableInstance;
 import edu.wpi.first.wpilibj.GenericHID;
 import edu.wpi.first.wpilibj.Joystick;
-import edu.wpi.first.wpilibj.networktables.NetworkTable;
 import edu.wpi.first.wpilibj.smartdashboard.SmartDashboard;
 import edu.wpi.first.wpilibj.util.Units;
 import edu.wpi.first.wpilibj2.command.Command;
@@ -114,19 +110,16 @@
         mStateEstimator = new RobotStateEstimator(mDrive,
             new Kinematics(Constants.Drive.kTrackWidthMeters, Constants.Drive.kScrubFactor),
             slamra);
-<<<<<<< HEAD
+
         mAutoModes = new AutoMode[] {
             kDefaultAutoMode,
             new AutoMode("Drive Straight",
                 new TrajectoryTrackerCommand(mDrive,
-                    TrajectoryContainer.middle.getTrajectory(Destination.backOfShieldGenerator),
+                    TrajectoryContainer.middle.getTrajectory(Destination.MiddleShootingPosition),
                     mRamseteController, mStateEstimator.getCameraRobotStateMap())),
             new AutoMode("Characterize Drive",
                 new CharacterizeDriveBaseCommand(mDrive, Constants.Drive.kWheelDiameter))
         };
-=======
-        mAutoModes = new AutoMode[] {kDefaultAutoMode};
->>>>>>> 065bf685
     }
 
     private void configureJoystickBindings()
