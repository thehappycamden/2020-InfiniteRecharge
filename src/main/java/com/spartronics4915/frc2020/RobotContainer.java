package com.spartronics4915.frc2020;

import java.util.Arrays;
import java.util.stream.Collectors;

import com.spartronics4915.frc2020.commands.ClimberCommands;
import com.spartronics4915.frc2020.commands.DriveCommands;
import com.spartronics4915.frc2020.commands.IndexerCommands;
import com.spartronics4915.frc2020.commands.IntakeCommands;
import com.spartronics4915.frc2020.commands.LauncherCommands;
import com.spartronics4915.frc2020.commands.PanelRotatorCommands;
import com.spartronics4915.frc2020.commands.SuperstructureCommands;
import com.spartronics4915.frc2020.commands.LEDCommands;
import com.spartronics4915.frc2020.subsystems.Climber;
import com.spartronics4915.frc2020.subsystems.Drive;
import com.spartronics4915.frc2020.subsystems.Indexer;
import com.spartronics4915.frc2020.subsystems.Intake;
import com.spartronics4915.frc2020.subsystems.LED;
import com.spartronics4915.frc2020.subsystems.LED.Bling;
import com.spartronics4915.frc2020.subsystems.Launcher;
import com.spartronics4915.frc2020.subsystems.PanelRotator;
import com.spartronics4915.frc2020.subsystems.Vision;
import com.spartronics4915.lib.hardware.motors.SpartronicsSimulatedMotor;
import com.spartronics4915.lib.hardware.sensors.T265Camera;
import com.spartronics4915.lib.hardware.sensors.T265Camera.CameraJNIException;
import com.spartronics4915.lib.math.twodim.control.FeedForwardTracker;
import com.spartronics4915.lib.math.twodim.control.RamseteTracker;
import com.spartronics4915.lib.math.twodim.control.TrajectoryTracker;
import com.spartronics4915.lib.math.twodim.geometry.Pose2d;
import com.spartronics4915.lib.math.twodim.geometry.Rotation2d;
import com.spartronics4915.lib.subsystems.estimator.RobotStateEstimator;
import com.spartronics4915.lib.util.Kinematics;
import com.spartronics4915.lib.util.Logger;
import com.spartronics4915.lib.util.Units;

import edu.wpi.first.networktables.NetworkTableEntry;
import edu.wpi.first.networktables.NetworkTableInstance;
import edu.wpi.first.wpilibj.smartdashboard.SmartDashboard;
import edu.wpi.first.wpilibj2.command.Command;
import edu.wpi.first.wpilibj2.command.InstantCommand;
import edu.wpi.first.wpilibj2.command.StartEndCommand;
import edu.wpi.first.wpilibj.RobotBase;

public class RobotContainer
{
    private static final String kAutoOptionsKey = "AutoStrategyOptions";

    public final NetworkTableEntry mAutoModeEntry = NetworkTableInstance.getDefault()
        .getTable("SmartDashboard").getEntry("AutoStrategy");

<<<<<<< HEAD
    /* subsystems */
    private final Climber mClimber;
    private final Intake mIntake;
    private final Indexer mIndexer;
    private final Launcher mLauncher;
    private final PanelRotator mPanelRotator;
    private final LED mLED;
    private final Vision mVision;
    private final Drive mDrive;
    private final TrajectoryTracker mRamseteController = new FeedForwardTracker();
    private final RobotStateEstimator mStateEstimator;
    private final TrajectoryContainer.AutoMode[] mAutoModes;

    /* subsystem commands */
    private final LEDCommands mLEDCommands;
    private final ClimberCommands mClimberCommands;
    private final DriveCommands mDriveCommands;
    private final IntakeCommands mIntakeCommands;
    private final IndexerCommands mIndexerCommands;
    private final LauncherCommands mLauncherCommands;
    private final PanelRotatorCommands mPanelRotatorCommands;
    private final SuperstructureCommands mSuperstructureCommands;

    private final Joystick mJoystick;
    private final Joystick mButtonBoard;
=======
    /* subsystems, public for easier unit testing */
    public final Climber mClimber;
    public final Intake mIntake;
    public final Indexer mIndexer;
    public final Launcher mLauncher;
    public final PanelRotator mPanelRotator;
    public final LED mLED;
    public final Vision mVision;
    public final Drive mDrive;
    public final RamseteTracker mRamseteController = new RamseteTracker(2, 0.7);
    public final RobotStateEstimator mStateEstimator;
    public final TrajectoryContainer.AutoMode[] mAutoModes;

    /* subsystem commands, public for easier unit testing */
    public final LEDCommands mLEDCommands;
    public final ClimberCommands mClimberCommands;
    public final DriveCommands mDriveCommands;
    public final IntakeCommands mIntakeCommands;
    public final IndexerCommands mIndexerCommands;
    public final LauncherCommands mLauncherCommands;
    public final PanelRotatorCommands mPanelRotatorCommands;
    public final SuperstructureCommands mSuperstructureCommands;

    private final ButtonFactory mButtons;
    private final int mJoystick = Constants.OI.kJoystickId;
    private final int mButtonBoard = Constants.OI.kButtonBoardId;;
>>>>>>> 8fd0a5e6

    /**
     * The container for the robot. Contains subsystems, OI devices, and commands.
     */
    public RobotContainer()
    {
        T265Camera slamra;
        try
        {
            slamra = new T265Camera(Constants.Estimator.kSlamraToRobot,
                Constants.Estimator.kMeasurementCovariance);
        }
        catch (CameraJNIException | UnsatisfiedLinkError e)
        {
            slamra = null;
            Logger.warning("RobotContainer: T265 camera is unavailable");
        }

<<<<<<< HEAD
        mDrive = new Drive();
        mStateEstimator = new RobotStateEstimator(mDrive,
            new Kinematics(Constants.Drive.kTrackWidthMeters, Constants.Drive.kScrubFactor),
            slamra);
        var slamraCommand = new StartEndCommand(() -> mStateEstimator.enable(),
            () -> mStateEstimator.stop(), mStateEstimator);
        mStateEstimator.setDefaultCommand(slamraCommand);
        mStateEstimator.resetRobotStateMaps(
            new Pose2d(Units.inchesToMeters(510) - Constants.Drive.kCenterToFrontBumper,
                Units.inchesToMeters(-161.625) + Constants.Drive.kCenterToSideBumper,
                Rotation2d.fromDegrees(180)));

        mAutoModes = TrajectoryContainer.getAutoModes(mStateEstimator, mDrive, mRamseteController);
        String autoModeList = Arrays.stream(mAutoModes).map((m) -> m.name)
            .collect(Collectors.joining(","));
        SmartDashboard.putString(kAutoOptionsKey, autoModeList);

        mJoystick = new Joystick(Constants.OI.kJoystickId);
        mButtonBoard = new Joystick(Constants.OI.kButtonBoardId);
=======
        mButtons = new ButtonFactory();
>>>>>>> 8fd0a5e6

        /* constructing subsystems */
        mClimber = new Climber();
        mIntake = new Intake();
        mIndexer = new Indexer();
        mLauncher = new Launcher();
        mPanelRotator = new PanelRotator();
        mLED = LED.getInstance();
        mDrive = new Drive(mLauncher);
        mStateEstimator = new RobotStateEstimator(mDrive,
            new Kinematics(Constants.Drive.kTrackWidthMeters, Constants.Drive.kScrubFactor),
            slamra);
        StartEndCommand slamraCmd = new StartEndCommand(
                                        () -> mStateEstimator.enable(),
                                        () -> mStateEstimator.stop(), 
                                        mStateEstimator);
        mStateEstimator.setDefaultCommand(slamraCmd);
        mStateEstimator.resetRobotStateMaps(new Pose2d());
        mVision = new Vision(mStateEstimator, mLauncher);

        if(!RobotBase.isReal()) // we're unit testing
            SpartronicsSimulatedMotor.resetGlobalState();

        /* publish our automodes to the dashboard -----------------*/
        mAutoModes = TrajectoryContainer.getAutoModes(mStateEstimator, mDrive, mRamseteController);
        String autoModeList = Arrays.stream(mAutoModes).map((m) -> m.name)
            .collect(Collectors.joining(","));
        SmartDashboard.putString(kAutoOptionsKey, autoModeList);

        /* constructing subsystem commands */
        mLEDCommands = new LEDCommands(mLED);
        mClimberCommands = new ClimberCommands(mClimber);
<<<<<<< HEAD
        mDriveCommands = new DriveCommands(mDrive, mJoystick);
        mIntakeCommands = new IntakeCommands(mIntake, mIndexer);
=======
        mDriveCommands = new DriveCommands(mDrive, mButtons.getJoystick(mJoystick));
        mIntakeCommands = new IntakeCommands(mIntake);
>>>>>>> 8fd0a5e6
        mIndexerCommands = new IndexerCommands(mIndexer);
        mLauncherCommands = new LauncherCommands(mLauncher, mIndexerCommands,
            mStateEstimator.getEncoderRobotStateMap());
        mPanelRotatorCommands = new PanelRotatorCommands(mPanelRotator);
        mSuperstructureCommands = new SuperstructureCommands(mIndexerCommands,
            mIntakeCommands, mLauncherCommands);

        // Default Commands are established in each commands class

        // NB: ButtonFactory handles the !RobotBase.isReal case.
        configureJoystickBindings();
        configureButtonBoardBindings();
    }

    private void configureJoystickBindings()
    {
        /* toggle animation to indicate SLOW vs NORMAL drive speeds */
<<<<<<< HEAD
        new JoystickButton(mJoystick, 1).whenPressed(mDriveCommands.new SetSlow()
            .alongWith(mLEDCommands.new SetBlingState(Bling.kDriveSlow)))
            .whenReleased(mDriveCommands.new ToggleSlow()
                .alongWith(mLEDCommands.new SetBlingState(Bling.kTeleop)));
        new JoystickButton(mJoystick, 10)
            .whenPressed(new InstantCommand(() -> mIndexer.setZero()));
        // .whenPressed(mIndexerCommands.new ZeroSpinnerCommand(true));
        new JoystickButton(mJoystick, 11)
            .whenPressed(new InstantCommand(() -> mLauncher.zeroTurret()));
        new JoystickButton(mJoystick, 8).whenPressed(mIndexerCommands.new SpinIndexer(10));

        // Chris has expressed he doesn't want functionality on buttons 2, 4, and 5
        new JoystickButton(mJoystick, 3).whenPressed(mDriveCommands.new ToggleInverted()); // TODO:
                                                                                           // alongWith
                                                                                           // Vision
=======
        mButtons.create(mJoystick, 1).whenPressed(mDriveCommands.new SetSlow()
                .alongWith(mLEDCommands.new SetBlingState(Bling.kDriveSlow)))
            .whenReleased(mDriveCommands.new ToggleSlow()
                .alongWith(mLEDCommands.new SetBlingState(Bling.kTeleop)));
        mButtons.create(mJoystick, 8).whenPressed(new InstantCommand(() -> mIndexer.setZero()));

        // Chris has expressed he doesn't want functionality on buttons 2, 4, and 5
        mButtons.create(mJoystick, 3).whenPressed(mDriveCommands.new ToggleInverted()); // TODO: alongWith Vision
>>>>>>> 8fd0a5e6

        // Both JoystickButton 6 and 7 have the same functionality - they're close
        // together + on passive hand side
        /* animation for drive SLOW */
<<<<<<< HEAD
        new JoystickButton(mJoystick, 6).whenPressed(mDriveCommands.new ToggleSlow() // TODO:
                                                                                     // alongWith
                                                                                     // Vision
            .alongWith(mLEDCommands.new SetBlingState(Bling.kDriveSlow)));
        new JoystickButton(mJoystick, 7).whenPressed(mDriveCommands.new ToggleSlow() // TODO:
                                                                                     // alongWith
                                                                                     // Vision
=======
        mButtons.create(mJoystick, 6).whenPressed(mDriveCommands.new ToggleSlow() // TODO: alongWith Vision
            .alongWith(mLEDCommands.new SetBlingState(Bling.kDriveSlow)));
        mButtons.create(mJoystick, 7).whenPressed(mDriveCommands.new ToggleSlow() // TODO: alongWith Vision
>>>>>>> 8fd0a5e6
            .alongWith(mLEDCommands.new SetBlingState(Bling.kDriveSlow)));

        mButtons.create(mJoystick, 3).whenPressed(mIndexerCommands.new ZeroSpinnerCommand(true));

        mButtons.create(mJoystick, 2).whenPressed(mIndexerCommands.new SpinIndexer(5));
        mButtons.create(mJoystick, 4).whenPressed(mIndexerCommands.new StartTransfer())
            .whenReleased(mIndexerCommands.new EndTransfer());
        mButtons.create(mJoystick, 5).whenPressed(mIndexerCommands.new StartKicker())
            .whenReleased(mIndexerCommands.new EndKicker());
        mButtons.create(mJoystick, 1).whenPressed(mSuperstructureCommands.new LaunchSequence());
        /*
        mButtons.create(mJoystick, 1).whenPressed(mIndexerCommands.new ZeroSpinnerCommand(true));
        mButtons.create(mJoystick, 2).whenPressed(mIndexerCommands.new SpinIndexer(5));
        mButtons.create(mJoystick, 4).whenPressed(mIndexerCommands.new StartTransfer())
            .whenReleased(mIndexerCommands.new EndTransfer());
        mButtons.create(mJoystick, 5).whenPressed(mIndexerCommands.new StartKicker())
            .whenReleased(mIndexerCommands.new EndKicker());
        mButtons.create(mJoystick, 6).whenPressed(mSuperstructureCommands.new LaunchSequence());
        */

        /*
        mButtons.create(mJoystick, 1).toggleWhenPressed(mLauncherCommands.new ShootBallTest());
        mButtons.create(mJoystick, 2).toggleWhenPressed(mLauncherCommands.new Zero());
        mButtons.create(mJoystick, 3).toggleWhenPressed(mLauncherCommands.new HoodTest());
        mButtons.create(mJoystick, 4).toggleWhenPressed(mPanelRotatorCommands.new Raise());
        mButtons.create(mJoystick, 5).toggleWhenPressed(mPanelRotatorCommands.new Lower());
        mButtons.create(mJoystick, 6).toggleWhenPressed(mPanelRotatorCommands.new SpinToColor());
        */

        /* Test Command that fires all balls after setting Flywheel/Hood values from SmartDashboard
        mButtons.create(mJoystick, 4).toggleWhenPressed(new SequentialCommandGroup(
            new ParallelRaceGroup(
                new ParallelCommandGroup(mIndexerCommands.new SpinUpKicker(mIndexer),
                    mLauncherCommands.new ShootBallTest(mLauncher)),
                mLauncherCommands.new WaitForFlywheel(mLauncher)),
            new ParallelCommandGroup(mIndexerCommands.new LoadToLauncher(mIndexer, 5),
                mLauncherCommands.new ShootBallTest(mLauncher))));
        mButtons.create(mJoystick, 5).toggleWhenPressed(new SequentialCommandGroup(
            new ParallelRaceGroup(
                new ParallelCommandGroup(mIndexerCommands.new SpinUpKicker(mIndexer),
                    mLauncherCommands.new ShootBallTestWithDistance(mLauncher)),
                mLauncherCommands.new WaitForFlywheel(mLauncher)),
            new ParallelCommandGroup(mIndexerCommands.new LoadToLauncher(mIndexer, 5),
                mLauncherCommands.new ShootBallTestWithDistance(mLauncher))));
        */

        /*
        mButtons.create(mJoystick, 7).whileHeld(new TrajectoryTrackerCommand(mDrive, mDrive,
            this::throughTrench, mRamseteController, mStateEstimator.getEncoderRobotStateMap()));
        mButtons.create(mJoystick, 7).whileHeld(new TrajectoryTrackerCommand(mDrive, mDrive,
            this::toControlPanel, mRamseteController, mStateEstimator.getEncoderRobotStateMap()));
        mButtons.create(mJoystick, 3).toggleWhenPressed(mLauncherCommands.new AutoAimTurret(
            mLauncher,Constants.Launcher.goalLocation,mStateEstimator.getEncoderRobotStateMap()));
        */
    }

    private void configureButtonBoardBindings()
    {
        /* animate launch */
<<<<<<< HEAD
        new JoystickButton(mButtonBoard, 4)
            .whenPressed(mSuperstructureCommands.new LaunchSequence(1)
                .alongWith(mLEDCommands.new SetBlingState(Bling.kLaunch)));
        /* TODO: validate multiple launch animations */
        new JoystickButton(mButtonBoard, 3)
            .whenPressed(mSuperstructureCommands.new LaunchSequence(5))
            .whileActiveContinuous(mLEDCommands.new SetBlingState(Bling.kLaunch));
        /* animation for pickup: change bling state when command active/inactive */
        // TODO: validate pickup animation
        new JoystickButton(mButtonBoard, 2)
            .toggleWhenPressed(mSuperstructureCommands.new IntakeFive())
=======
        mButtons.create(mButtonBoard, 4).whenPressed(mSuperstructureCommands.new LaunchSequence(1)
            .alongWith(mLEDCommands.new SetBlingState(Bling.kLaunch)));
        /* TODO: validate multiple launch animations */
        mButtons.create(mButtonBoard, 3).whenPressed(mSuperstructureCommands.new LaunchSequence(5))
            .whileActiveContinuous(mLEDCommands.new SetBlingState(Bling.kLaunch));
        /* animation for pickup: change bling state when command active/inactive */
        // TODO: validate pickup animation
        mButtons.create(mButtonBoard, 2).toggleWhenPressed(mSuperstructureCommands.new IntakeRace())
>>>>>>> 8fd0a5e6
            .whenActive(mLEDCommands.new SetBlingState(Bling.kIntake))
            .whenInactive(mLEDCommands.new SetBlingState(Bling.kTeleop));
        /* animation for eject: change bling state when command active/inactive */
        // TODO: validate eject animation
        mButtons.create(mButtonBoard, 1).toggleWhenPressed(mIntakeCommands.new Eject())
            .whenActive(mLEDCommands.new SetBlingState(Bling.kEject))
            .whenInactive(mLEDCommands.new SetBlingState(Bling.kTeleop));

        /* animation for climb -- note, we are not differentiating different climb states */
        mButtons.create(mButtonBoard, 8).whenHeld(mClimberCommands.new Winch()
            .alongWith(mLEDCommands.new SetBlingState(Bling.kClimb)));
        mButtons.create(mButtonBoard, 9).whileHeld(mClimberCommands.new Retract()
            .alongWith(mLEDCommands.new SetBlingState(Bling.kClimb)));
        mButtons.create(mButtonBoard, 10).whileHeld(mClimberCommands.new Extend()
            .alongWith(mLEDCommands.new SetBlingState(Bling.kClimb)));

        // new JoystickButton(mButtonBoard, 6).toggleWhenPressed(new
        // ConditionalCommand(mLauncherCommands.new Target());
        // new JoystickButton(mButtonBoard, 7).whenPressed(LauncherCommands.new
        // Launch());

        /* turning off LEDs for control panel actions to minimize interference */
<<<<<<< HEAD
        // new JoystickButton(mButtonBoard, 5).whenPressed(mPanelRotatorCommands.new
        // Lower()
        // .alongWith(mLEDCommands.new SetBlingState(Bling.kTeleop)));
        // new JoystickButton(mButtonBoard, 6).whenPressed(mPanelRotatorCommands.new
        // Raise()
        // .alongWith(mLEDCommands.new SetBlingState(Bling.kOff)));
        // new JoystickButton(mButtonBoard, 7).whenPressed(mPanelRotatorCommands.new
        // SpinToColor());

        // TODO: interface with the button board "joystick" potentially through
        // GenericHID
        // new JoystickButton(mButtonBoard, 12).whenPressed(mClimberCommands.new
        // ExtendMin());
        // new JoystickButton(mButtonBoard, 13).whenPressed(mClimberCommands.new
        // ExtendMax());
        // new JoystickButton(mButtonBoard, 14).whenPressed(mPanelRotatorCommands.new
        // AutoSpinRotation());
        // new JoystickButton(mButtonBoard, 15).whenPressed(mPanelRotatorCommands.new
        // AutoSpinToColor());
=======
        mButtons.create(mButtonBoard, 5).whenPressed(mPanelRotatorCommands.new Lower()
            .alongWith(mLEDCommands.new SetBlingState(Bling.kTeleop)));
        mButtons.create(mButtonBoard, 6).whenPressed(mPanelRotatorCommands.new Raise()
            .alongWith(mLEDCommands.new SetBlingState(Bling.kOff)));
        mButtons.create(mButtonBoard, 7).whenPressed(mPanelRotatorCommands.new SpinToColor());

        // TODO: interface with the button board "joystick" potentially through GenericHID
        // mButtons.create(mButtonBoard, 12).whenPressed(mClimberCommands.new ExtendMin());
        // mButtons.create(mButtonBoard, 13).whenPressed(mClimberCommands.new ExtendMax());
        // mButtons.create(mButtonBoard, 14).whenPressed(mPanelRotatorCommands.new AutoSpinRotation());
        // mButtons.create(mButtonBoard, 15).whenPressed(mPanelRotatorCommands.new AutoSpinToColor());
>>>>>>> 8fd0a5e6

        /* Four-way Joystick
        mButtons.create(mButtonBoard, 15).whenHeld(new TurretRaiseCommand());
        mButtons.create(mButtonBoard, 16).whenHeld(new TurretLowerCommand());
        mButtons.create(mButtonBoard, 17).whenHeld(new TurretLeftCommand());
        mButtons.create(mButtonBoard, 18).whenHeld(new TurretRightCommand());
        */
    }

    /**
     * configureTestCommands is not actually run. It is declared public to quell warnings.
     * Its use is to test out different construction idioms for externally defined commands.
     */
    public void configureTestCommands()
    {
        /**
         * in this style object construction happens in the CommandFactory
         * this.mExampleCommandFactory.MakeCmd(IndexerCommandFactory.CmdEnum.kTest1);
         *
         * in this mode we construct things here, we must pass in parameters
         * that are required during construction, since the outer class
         * member variables aren't accessible until after construction.
         * this.mExampleCommandFactory.new Test5(this.mLED); // an InstantCommand
         * this.mExampleCommandFactory.new Test6(this.mLED); // a StartEndCommand
         */
    }

    /**
     * Use this to pass the autonomous command to the main {@link Robot} class.
     * @return the command to run in autonomous
     */
    public Command getAutonomousCommand()
    {
        String selectedModeName = mAutoModeEntry.getString("NO SELECTED MODE!!!!");
        Logger.notice("Auto mode name " + selectedModeName);
        for (var mode : mAutoModes)
        {
            if (mode.name.equals(selectedModeName))
            {
                return mode.command;
            }
        }

        Logger.error("AutoModeSelector failed to select auto mode: " + selectedModeName);
        return TrajectoryContainer.kDefaultAutoMode.command;
    }
}<|MERGE_RESOLUTION|>--- conflicted
+++ resolved
@@ -48,33 +48,6 @@
     public final NetworkTableEntry mAutoModeEntry = NetworkTableInstance.getDefault()
         .getTable("SmartDashboard").getEntry("AutoStrategy");
 
-<<<<<<< HEAD
-    /* subsystems */
-    private final Climber mClimber;
-    private final Intake mIntake;
-    private final Indexer mIndexer;
-    private final Launcher mLauncher;
-    private final PanelRotator mPanelRotator;
-    private final LED mLED;
-    private final Vision mVision;
-    private final Drive mDrive;
-    private final TrajectoryTracker mRamseteController = new FeedForwardTracker();
-    private final RobotStateEstimator mStateEstimator;
-    private final TrajectoryContainer.AutoMode[] mAutoModes;
-
-    /* subsystem commands */
-    private final LEDCommands mLEDCommands;
-    private final ClimberCommands mClimberCommands;
-    private final DriveCommands mDriveCommands;
-    private final IntakeCommands mIntakeCommands;
-    private final IndexerCommands mIndexerCommands;
-    private final LauncherCommands mLauncherCommands;
-    private final PanelRotatorCommands mPanelRotatorCommands;
-    private final SuperstructureCommands mSuperstructureCommands;
-
-    private final Joystick mJoystick;
-    private final Joystick mButtonBoard;
-=======
     /* subsystems, public for easier unit testing */
     public final Climber mClimber;
     public final Intake mIntake;
@@ -84,7 +57,7 @@
     public final LED mLED;
     public final Vision mVision;
     public final Drive mDrive;
-    public final RamseteTracker mRamseteController = new RamseteTracker(2, 0.7);
+    public final TrajectoryTracker mRamseteController = new FeedForwardTracker();
     public final RobotStateEstimator mStateEstimator;
     public final TrajectoryContainer.AutoMode[] mAutoModes;
 
@@ -101,7 +74,6 @@
     private final ButtonFactory mButtons;
     private final int mJoystick = Constants.OI.kJoystickId;
     private final int mButtonBoard = Constants.OI.kButtonBoardId;;
->>>>>>> 8fd0a5e6
 
     /**
      * The container for the robot. Contains subsystems, OI devices, and commands.
@@ -120,29 +92,7 @@
             Logger.warning("RobotContainer: T265 camera is unavailable");
         }
 
-<<<<<<< HEAD
-        mDrive = new Drive();
-        mStateEstimator = new RobotStateEstimator(mDrive,
-            new Kinematics(Constants.Drive.kTrackWidthMeters, Constants.Drive.kScrubFactor),
-            slamra);
-        var slamraCommand = new StartEndCommand(() -> mStateEstimator.enable(),
-            () -> mStateEstimator.stop(), mStateEstimator);
-        mStateEstimator.setDefaultCommand(slamraCommand);
-        mStateEstimator.resetRobotStateMaps(
-            new Pose2d(Units.inchesToMeters(510) - Constants.Drive.kCenterToFrontBumper,
-                Units.inchesToMeters(-161.625) + Constants.Drive.kCenterToSideBumper,
-                Rotation2d.fromDegrees(180)));
-
-        mAutoModes = TrajectoryContainer.getAutoModes(mStateEstimator, mDrive, mRamseteController);
-        String autoModeList = Arrays.stream(mAutoModes).map((m) -> m.name)
-            .collect(Collectors.joining(","));
-        SmartDashboard.putString(kAutoOptionsKey, autoModeList);
-
-        mJoystick = new Joystick(Constants.OI.kJoystickId);
-        mButtonBoard = new Joystick(Constants.OI.kButtonBoardId);
-=======
         mButtons = new ButtonFactory();
->>>>>>> 8fd0a5e6
 
         /* constructing subsystems */
         mClimber = new Climber();
@@ -175,13 +125,8 @@
         /* constructing subsystem commands */
         mLEDCommands = new LEDCommands(mLED);
         mClimberCommands = new ClimberCommands(mClimber);
-<<<<<<< HEAD
-        mDriveCommands = new DriveCommands(mDrive, mJoystick);
+        mDriveCommands = new DriveCommands(mDrive, mButtons.getJoystick(mJoystick));
         mIntakeCommands = new IntakeCommands(mIntake, mIndexer);
-=======
-        mDriveCommands = new DriveCommands(mDrive, mButtons.getJoystick(mJoystick));
-        mIntakeCommands = new IntakeCommands(mIntake);
->>>>>>> 8fd0a5e6
         mIndexerCommands = new IndexerCommands(mIndexer);
         mLauncherCommands = new LauncherCommands(mLauncher, mIndexerCommands,
             mStateEstimator.getEncoderRobotStateMap());
@@ -199,49 +144,26 @@
     private void configureJoystickBindings()
     {
         /* toggle animation to indicate SLOW vs NORMAL drive speeds */
-<<<<<<< HEAD
-        new JoystickButton(mJoystick, 1).whenPressed(mDriveCommands.new SetSlow()
-            .alongWith(mLEDCommands.new SetBlingState(Bling.kDriveSlow)))
-            .whenReleased(mDriveCommands.new ToggleSlow()
-                .alongWith(mLEDCommands.new SetBlingState(Bling.kTeleop)));
-        new JoystickButton(mJoystick, 10)
-            .whenPressed(new InstantCommand(() -> mIndexer.setZero()));
-        // .whenPressed(mIndexerCommands.new ZeroSpinnerCommand(true));
-        new JoystickButton(mJoystick, 11)
-            .whenPressed(new InstantCommand(() -> mLauncher.zeroTurret()));
-        new JoystickButton(mJoystick, 8).whenPressed(mIndexerCommands.new SpinIndexer(10));
-
-        // Chris has expressed he doesn't want functionality on buttons 2, 4, and 5
-        new JoystickButton(mJoystick, 3).whenPressed(mDriveCommands.new ToggleInverted()); // TODO:
-                                                                                           // alongWith
-                                                                                           // Vision
-=======
         mButtons.create(mJoystick, 1).whenPressed(mDriveCommands.new SetSlow()
                 .alongWith(mLEDCommands.new SetBlingState(Bling.kDriveSlow)))
             .whenReleased(mDriveCommands.new ToggleSlow()
                 .alongWith(mLEDCommands.new SetBlingState(Bling.kTeleop)));
         mButtons.create(mJoystick, 8).whenPressed(new InstantCommand(() -> mIndexer.setZero()));
+        mButtons.create(mJoystick, 10)
+            .whenPressed(new InstantCommand(() -> mIndexer.setZero()));
+        // .whenPressed(mIndexerCommands.new ZeroSpinnerCommand(true));
+        mButtons.create(mJoystick, 11)
+            .whenPressed(new InstantCommand(() -> mLauncher.zeroTurret()));
 
         // Chris has expressed he doesn't want functionality on buttons 2, 4, and 5
         mButtons.create(mJoystick, 3).whenPressed(mDriveCommands.new ToggleInverted()); // TODO: alongWith Vision
->>>>>>> 8fd0a5e6
 
         // Both JoystickButton 6 and 7 have the same functionality - they're close
         // together + on passive hand side
         /* animation for drive SLOW */
-<<<<<<< HEAD
-        new JoystickButton(mJoystick, 6).whenPressed(mDriveCommands.new ToggleSlow() // TODO:
-                                                                                     // alongWith
-                                                                                     // Vision
-            .alongWith(mLEDCommands.new SetBlingState(Bling.kDriveSlow)));
-        new JoystickButton(mJoystick, 7).whenPressed(mDriveCommands.new ToggleSlow() // TODO:
-                                                                                     // alongWith
-                                                                                     // Vision
-=======
         mButtons.create(mJoystick, 6).whenPressed(mDriveCommands.new ToggleSlow() // TODO: alongWith Vision
             .alongWith(mLEDCommands.new SetBlingState(Bling.kDriveSlow)));
         mButtons.create(mJoystick, 7).whenPressed(mDriveCommands.new ToggleSlow() // TODO: alongWith Vision
->>>>>>> 8fd0a5e6
             .alongWith(mLEDCommands.new SetBlingState(Bling.kDriveSlow)));
 
         mButtons.create(mJoystick, 3).whenPressed(mIndexerCommands.new ZeroSpinnerCommand(true));
@@ -301,19 +223,6 @@
     private void configureButtonBoardBindings()
     {
         /* animate launch */
-<<<<<<< HEAD
-        new JoystickButton(mButtonBoard, 4)
-            .whenPressed(mSuperstructureCommands.new LaunchSequence(1)
-                .alongWith(mLEDCommands.new SetBlingState(Bling.kLaunch)));
-        /* TODO: validate multiple launch animations */
-        new JoystickButton(mButtonBoard, 3)
-            .whenPressed(mSuperstructureCommands.new LaunchSequence(5))
-            .whileActiveContinuous(mLEDCommands.new SetBlingState(Bling.kLaunch));
-        /* animation for pickup: change bling state when command active/inactive */
-        // TODO: validate pickup animation
-        new JoystickButton(mButtonBoard, 2)
-            .toggleWhenPressed(mSuperstructureCommands.new IntakeFive())
-=======
         mButtons.create(mButtonBoard, 4).whenPressed(mSuperstructureCommands.new LaunchSequence(1)
             .alongWith(mLEDCommands.new SetBlingState(Bling.kLaunch)));
         /* TODO: validate multiple launch animations */
@@ -321,8 +230,7 @@
             .whileActiveContinuous(mLEDCommands.new SetBlingState(Bling.kLaunch));
         /* animation for pickup: change bling state when command active/inactive */
         // TODO: validate pickup animation
-        mButtons.create(mButtonBoard, 2).toggleWhenPressed(mSuperstructureCommands.new IntakeRace())
->>>>>>> 8fd0a5e6
+        mButtons.create(mButtonBoard, 2).toggleWhenPressed(mSuperstructureCommands.new IntakeFive())
             .whenActive(mLEDCommands.new SetBlingState(Bling.kIntake))
             .whenInactive(mLEDCommands.new SetBlingState(Bling.kTeleop));
         /* animation for eject: change bling state when command active/inactive */
@@ -345,39 +253,17 @@
         // Launch());
 
         /* turning off LEDs for control panel actions to minimize interference */
-<<<<<<< HEAD
-        // new JoystickButton(mButtonBoard, 5).whenPressed(mPanelRotatorCommands.new
-        // Lower()
-        // .alongWith(mLEDCommands.new SetBlingState(Bling.kTeleop)));
-        // new JoystickButton(mButtonBoard, 6).whenPressed(mPanelRotatorCommands.new
-        // Raise()
-        // .alongWith(mLEDCommands.new SetBlingState(Bling.kOff)));
-        // new JoystickButton(mButtonBoard, 7).whenPressed(mPanelRotatorCommands.new
-        // SpinToColor());
-
-        // TODO: interface with the button board "joystick" potentially through
-        // GenericHID
-        // new JoystickButton(mButtonBoard, 12).whenPressed(mClimberCommands.new
-        // ExtendMin());
-        // new JoystickButton(mButtonBoard, 13).whenPressed(mClimberCommands.new
-        // ExtendMax());
-        // new JoystickButton(mButtonBoard, 14).whenPressed(mPanelRotatorCommands.new
-        // AutoSpinRotation());
-        // new JoystickButton(mButtonBoard, 15).whenPressed(mPanelRotatorCommands.new
-        // AutoSpinToColor());
-=======
-        mButtons.create(mButtonBoard, 5).whenPressed(mPanelRotatorCommands.new Lower()
-            .alongWith(mLEDCommands.new SetBlingState(Bling.kTeleop)));
-        mButtons.create(mButtonBoard, 6).whenPressed(mPanelRotatorCommands.new Raise()
-            .alongWith(mLEDCommands.new SetBlingState(Bling.kOff)));
-        mButtons.create(mButtonBoard, 7).whenPressed(mPanelRotatorCommands.new SpinToColor());
+        // mButtons.create(mButtonBoard, 5).whenPressed(mPanelRotatorCommands.new Lower()
+        //     .alongWith(mLEDCommands.new SetBlingState(Bling.kTeleop)));
+        // mButtons.create(mButtonBoard, 6).whenPressed(mPanelRotatorCommands.new Raise()
+        //     .alongWith(mLEDCommands.new SetBlingState(Bling.kOff)));
+        // mButtons.create(mButtonBoard, 7).whenPressed(mPanelRotatorCommands.new SpinToColor());
 
         // TODO: interface with the button board "joystick" potentially through GenericHID
         // mButtons.create(mButtonBoard, 12).whenPressed(mClimberCommands.new ExtendMin());
         // mButtons.create(mButtonBoard, 13).whenPressed(mClimberCommands.new ExtendMax());
         // mButtons.create(mButtonBoard, 14).whenPressed(mPanelRotatorCommands.new AutoSpinRotation());
         // mButtons.create(mButtonBoard, 15).whenPressed(mPanelRotatorCommands.new AutoSpinToColor());
->>>>>>> 8fd0a5e6
 
         /* Four-way Joystick
         mButtons.create(mButtonBoard, 15).whenHeld(new TurretRaiseCommand());
