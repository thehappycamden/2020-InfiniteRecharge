--- conflicted
+++ resolved
@@ -167,11 +167,7 @@
         mClimber.setDefaultCommand(mClimberCommands.new Stop(mClimber));
         mIntake.setDefaultCommand(mIntakeCommands.new Stop(mIntake));
         // mLauncher.setDefaultCommand(new ConditionalCommand(mLauncherCommands.new Target(mLauncher),
-<<<<<<< HEAD
         //    mLauncherCommands.new Adjust(mLauncher), mLauncher::inRange));
-=======
-        //     mLauncherCommands.new Adjust(mLauncher), mLauncher::inRange));
->>>>>>> 5ad7f2f8
         mPanelRotator.setDefaultCommand(mPanelRotatorCommands.new Stop(mPanelRotator));
  
         //mLauncherCommands.new Zero(mLauncher).schedule();
