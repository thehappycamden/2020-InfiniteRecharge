package com.spartronics4915.frc2020;

import java.util.Arrays;
import java.util.stream.Collectors;

import com.spartronics4915.frc2020.commands.ClimberCommands;
import com.spartronics4915.frc2020.commands.DriveCommands;
import com.spartronics4915.frc2020.commands.IndexerCommands;
import com.spartronics4915.frc2020.commands.IntakeCommands;
import com.spartronics4915.frc2020.commands.LauncherCommands;
import com.spartronics4915.frc2020.commands.PanelRotatorCommands;
import com.spartronics4915.frc2020.commands.SuperstructureCommands;
import com.spartronics4915.frc2020.commands.LEDCommands;
import com.spartronics4915.frc2020.subsystems.Climber;
import com.spartronics4915.frc2020.subsystems.Drive;
import com.spartronics4915.frc2020.subsystems.Indexer;
import com.spartronics4915.frc2020.subsystems.Intake;
import com.spartronics4915.frc2020.subsystems.LED;
import com.spartronics4915.frc2020.subsystems.LED.Bling;
import com.spartronics4915.frc2020.subsystems.Launcher;
import com.spartronics4915.frc2020.subsystems.PanelRotator;
import com.spartronics4915.frc2020.subsystems.Vision;
import com.spartronics4915.lib.hardware.motors.SpartronicsSimulatedMotor;
import com.spartronics4915.lib.hardware.sensors.T265Camera;
import com.spartronics4915.lib.hardware.sensors.T265Camera.CameraJNIException;
import com.spartronics4915.lib.math.twodim.control.RamseteTracker;
import com.spartronics4915.lib.math.twodim.geometry.Pose2d;
import com.spartronics4915.lib.subsystems.estimator.RobotStateEstimator;
import com.spartronics4915.lib.util.Kinematics;
import com.spartronics4915.lib.util.Logger;

import edu.wpi.first.networktables.NetworkTableEntry;
import edu.wpi.first.networktables.NetworkTableInstance;
import edu.wpi.first.wpilibj.smartdashboard.SmartDashboard;
import edu.wpi.first.wpilibj2.command.Command;
import edu.wpi.first.wpilibj2.command.InstantCommand;
import edu.wpi.first.wpilibj2.command.StartEndCommand;
import edu.wpi.first.wpilibj.RobotBase;

public class RobotContainer
{
    private static final String kAutoOptionsKey = "AutoStrategyOptions";

    public final NetworkTableEntry mAutoModeEntry = NetworkTableInstance.getDefault()
        .getTable("SmartDashboard").getEntry("AutoStrategy");

    /* subsystems, public for easier unit testing */
    public final Climber mClimber;
    public final Intake mIntake;
    public final Indexer mIndexer;
    public final Launcher mLauncher;
    public final PanelRotator mPanelRotator;
    public final LED mLED;
    public final Vision mVision;
    public final Drive mDrive;
    public final RamseteTracker mRamseteController = new RamseteTracker(2, 0.7);
    public final RobotStateEstimator mStateEstimator;
    public final TrajectoryContainer.AutoMode[] mAutoModes;

    /* subsystem commands, public for easier unit testing */
    public final LEDCommands mLEDCommands;
    public final ClimberCommands mClimberCommands;
    public final DriveCommands mDriveCommands;
    public final IntakeCommands mIntakeCommands;
    public final IndexerCommands mIndexerCommands;
    public final LauncherCommands mLauncherCommands;
    public final PanelRotatorCommands mPanelRotatorCommands;
    public final SuperstructureCommands mSuperstructureCommands;

    private final ButtonFactory mButtons;
    private final int mJoystick = Constants.OI.kJoystickId;
    private final int mButtonBoard = Constants.OI.kButtonBoardId;;

    /**
     * The container for the robot. Contains subsystems, OI devices, and commands.
     */
    public RobotContainer()
    {
        T265Camera slamra;
        try
        {
            slamra = new T265Camera(Constants.Estimator.kSlamraToRobot,
                Constants.Estimator.kMeasurementCovariance);
        }
        catch (CameraJNIException | UnsatisfiedLinkError e)
        {
            slamra = null;
            Logger.warning("RobotContainer: T265 camera is unavailable");
        }

        mButtons = new ButtonFactory();

        /* constructing subsystems */
        mClimber = new Climber();
        mIntake = new Intake();
        mIndexer = new Indexer();
        mLauncher = new Launcher();
        mPanelRotator = new PanelRotator();
        mLED = LED.getInstance();
        mDrive = new Drive(mLauncher);
        mStateEstimator = new RobotStateEstimator(mDrive,
            new Kinematics(Constants.Drive.kTrackWidthMeters, Constants.Drive.kScrubFactor),
            slamra);
        var slamraCommand = new StartEndCommand(() -> mStateEstimator.enable(),
            () -> mStateEstimator.stop(), mStateEstimator);
        mStateEstimator.setDefaultCommand(slamraCommand);
        mStateEstimator.resetRobotStateMaps(new Pose2d());
        mVision = new Vision(mStateEstimator, mLauncher);

        if(!RobotBase.isReal()) // we're unit testing
            SpartronicsSimulatedMotor.resetGlobalState();

        /* publish our automodes to the dashboard -----------------*/
        mAutoModes = TrajectoryContainer.getAutoModes(mStateEstimator, mDrive, mRamseteController);
        String autoModeList = Arrays.stream(mAutoModes).map((m) -> m.name)
            .collect(Collectors.joining(","));
        SmartDashboard.putString(kAutoOptionsKey, autoModeList);

        /* constructing subsystem commands */
        mLEDCommands = new LEDCommands(mLED);
        mClimberCommands = new ClimberCommands(mClimber);
        mDriveCommands = new DriveCommands(mDrive, mButtons.getJoystick(mJoystick));
        mIntakeCommands = new IntakeCommands(mIntake);
        mIndexerCommands = new IndexerCommands(mIndexer);
<<<<<<< HEAD
        mLauncherCommands = new LauncherCommands(mLauncher, mIndexerCommands,
            mStateEstimator.getEncoderRobotStateMap());
        mPanelRotatorCommands = new PanelRotatorCommands(mPanelRotator);
        mSuperstructureCommands = new SuperstructureCommands(mIndexerCommands,
            mIntakeCommands, mLauncherCommands);
=======
        mLauncherCommands = new LauncherCommands(mLauncher, mIndexer, 
                                mIndexerCommands,
                                mStateEstimator.getEncoderRobotStateMap());
        mPanelRotatorCommands = new PanelRotatorCommands();
        mSuperstructureCommands = new SuperstructureCommands(mLauncherCommands,
                                                          mIntakeCommands,
                                                          mIndexerCommands);
        mJoystick = new Joystick(Constants.OI.kJoystickId);
        mButtonBoard = new Joystick(Constants.OI.kButtonBoardId);

        // Default Commands run whenever no Command is scheduled to run for a subsystem
        mClimber.setDefaultCommand(mClimberCommands.new Stop(mClimber));
        mIntake.setDefaultCommand(mIntakeCommands.new Stop(mIntake));
        // mIndexer.setDefaultCommand(mIndexerCommands.new ZeroAndStopGroup(mIndexer));
        // mLauncher.setDefaultCommand(new ConditionalCommand(mLauncherCommands.new TargetAndShoot(mLauncher),
        //     mLauncherCommands.new TrackPassively(mLauncher), mLauncher::inRange));
        mLauncher.setDefaultCommand(mLauncherCommands.new ShootBallTest());//mLauncherCommands.new TargetAndShoot(mLauncher));
        mPanelRotator.setDefaultCommand(mPanelRotatorCommands.new Stop(mPanelRotator));
        // mDrive.setDefaultCommand(mDriveCommands.new TeleOpCommand(mJoystick));
>>>>>>> 549200ee

        // mLauncherCommands.new Zero(mLauncher).schedule();
        if(RobotBase.isReal())
        {
            configureJoystickBindings();
            configureButtonBoardBindings();
        }
    }

    private void configureJoystickBindings()
    {
        /* toggle animation to indicate SLOW vs NORMAL drive speeds */
        mButtons.create(mJoystick, 1).whenPressed(mDriveCommands.new SetSlow()
                .alongWith(mLEDCommands.new SetBlingState(Bling.kDriveSlow)))
            .whenReleased(mDriveCommands.new ToggleSlow()
                .alongWith(mLEDCommands.new SetBlingState(Bling.kTeleop)));
        mButtons.create(mJoystick, 8).whenPressed(new InstantCommand(() -> mIndexer.setZero()));

        // Chris has expressed he doesn't want functionality on buttons 2, 4, and 5
        mButtons.create(mJoystick, 3).whenPressed(mDriveCommands.new ToggleInverted()); // TODO: alongWith Vision

        // Both JoystickButton 6 and 7 have the same functionality - they're close together + on passive hand side
        /* animation for drive SLOW */
        mButtons.create(mJoystick, 6).whenPressed(mDriveCommands.new ToggleSlow() // TODO: alongWith Vision
            .alongWith(mLEDCommands.new SetBlingState(Bling.kDriveSlow)));
        mButtons.create(mJoystick, 7).whenPressed(mDriveCommands.new ToggleSlow() // TODO: alongWith Vision
            .alongWith(mLEDCommands.new SetBlingState(Bling.kDriveSlow)));

<<<<<<< HEAD
=======
        new JoystickButton(mJoystick, 3).whenPressed(mIndexerCommands.new ZeroSpinnerCommand(mIndexer, true));

        new JoystickButton(mJoystick, 2).whenPressed(mIndexerCommands.new SpinIndexer(mIndexer, 5));
        new JoystickButton(mJoystick, 4).whenPressed(mIndexerCommands.new StartTransfer(mIndexer))
            .whenReleased(mIndexerCommands.new EndTransfer(mIndexer));
        new JoystickButton(mJoystick, 5).whenPressed(mIndexerCommands.new StartKicker(mIndexer))
            .whenReleased(mIndexerCommands.new EndKicker(mIndexer));
        new JoystickButton(mJoystick, 1).whenPressed(mSuperstructureCommands.new LaunchSequence());
>>>>>>> 549200ee
        /*
        mButtons.create(mJoystick, 1).whenPressed(mIndexerCommands.new ZeroSpinnerCommand(true));
        mButtons.create(mJoystick, 2).whenPressed(mIndexerCommands.new SpinIndexer(5));
        mButtons.create(mJoystick, 4).whenPressed(mIndexerCommands.new StartTransfer())
            .whenReleased(mIndexerCommands.new EndTransfer());
        mButtons.create(mJoystick, 5).whenPressed(mIndexerCommands.new StartKicker())
            .whenReleased(mIndexerCommands.new EndKicker());
        mButtons.create(mJoystick, 6).whenPressed(mSuperstructureCommands.new LaunchSequence());
        */

        /*
        mButtons.create(mJoystick, 1).toggleWhenPressed(mLauncherCommands.new ShootBallTest());
        mButtons.create(mJoystick, 2).toggleWhenPressed(mLauncherCommands.new Zero());
        mButtons.create(mJoystick, 3).toggleWhenPressed(mLauncherCommands.new HoodTest());
        mButtons.create(mJoystick, 4).toggleWhenPressed(mPanelRotatorCommands.new Raise());
        mButtons.create(mJoystick, 5).toggleWhenPressed(mPanelRotatorCommands.new Lower());
        mButtons.create(mJoystick, 6).toggleWhenPressed(mPanelRotatorCommands.new SpinToColor());
        */

        /* Test Command that fires all balls after setting Flywheel/Hood values from SmartDashboard
        mButtons.create(mJoystick, 4).toggleWhenPressed(new SequentialCommandGroup(
            new ParallelRaceGroup(
                new ParallelCommandGroup(mIndexerCommands.new SpinUpKicker(mIndexer),
                    mLauncherCommands.new ShootBallTest(mLauncher)),
                mLauncherCommands.new WaitForFlywheel(mLauncher)),
            new ParallelCommandGroup(mIndexerCommands.new LoadToLauncher(mIndexer, 5),
                mLauncherCommands.new ShootBallTest(mLauncher))));
        mButtons.create(mJoystick, 5).toggleWhenPressed(new SequentialCommandGroup(
            new ParallelRaceGroup(
                new ParallelCommandGroup(mIndexerCommands.new SpinUpKicker(mIndexer),
                    mLauncherCommands.new ShootBallTestWithDistance(mLauncher)),
                mLauncherCommands.new WaitForFlywheel(mLauncher)),
            new ParallelCommandGroup(mIndexerCommands.new LoadToLauncher(mIndexer, 5),
                mLauncherCommands.new ShootBallTestWithDistance(mLauncher))));
        */

        /*
        mButtons.create(mJoystick, 7).whileHeld(new TrajectoryTrackerCommand(mDrive, mDrive,
            this::throughTrench, mRamseteController, mStateEstimator.getEncoderRobotStateMap()));
        mButtons.create(mJoystick, 7).whileHeld(new TrajectoryTrackerCommand(mDrive, mDrive,
            this::toControlPanel, mRamseteController, mStateEstimator.getEncoderRobotStateMap()));
        mButtons.create(mJoystick, 3).toggleWhenPressed(mLauncherCommands.new AutoAimTurret(
            mLauncher,Constants.Launcher.goalLocation,mStateEstimator.getEncoderRobotStateMap()));
        */
    }

    private void configureButtonBoardBindings()
    {
        /* animate launch */
        mButtons.create(mButtonBoard, 4).whenPressed(mSuperstructureCommands.new LaunchSequence(1)
            .alongWith(mLEDCommands.new SetBlingState(Bling.kLaunch)));
        /* TODO: validate multiple launch animations */
        mButtons.create(mButtonBoard, 3).whenPressed(mSuperstructureCommands.new LaunchSequence(5))
            .whileActiveContinuous(mLEDCommands.new SetBlingState(Bling.kLaunch));
        /* animation for pickup: change bling state when command active/inactive */
        // TODO: validate pickup animation
        mButtons.create(mButtonBoard, 2).toggleWhenPressed(mSuperstructureCommands.new IntakeRace())
            .whenActive(mLEDCommands.new SetBlingState(Bling.kIntake))
            .whenInactive(mLEDCommands.new SetBlingState(Bling.kTeleop));
        /* animation for eject: change bling state when command active/inactive */
        // TODO: validate eject animation
        mButtons.create(mButtonBoard, 1).toggleWhenPressed(mIntakeCommands.new Eject())
            .whenActive(mLEDCommands.new SetBlingState(Bling.kEject))
            .whenInactive(mLEDCommands.new SetBlingState(Bling.kTeleop));

        /* animation for climb -- note, we are not differentiating different climb states */
        mButtons.create(mButtonBoard, 8).whenHeld(mClimberCommands.new Winch()
            .alongWith(mLEDCommands.new SetBlingState(Bling.kClimb)));
        mButtons.create(mButtonBoard, 9).whileHeld(mClimberCommands.new Retract()
            .alongWith(mLEDCommands.new SetBlingState(Bling.kClimb)));
        mButtons.create(mButtonBoard, 10).whileHeld(mClimberCommands.new Extend()
            .alongWith(mLEDCommands.new SetBlingState(Bling.kClimb)));

        // new JoystickButton(mButtonBoard, 6).toggleWhenPressed(new ConditionalCommand(mLauncherCommands.new Target());
        // new JoystickButton(mButtonBoard, 7).whenPressed(LauncherCommands.new Launch());

        /* turning off LEDs for control panel actions to minimize interference */
        mButtons.create(mButtonBoard, 5).whenPressed(mPanelRotatorCommands.new Lower()
            .alongWith(mLEDCommands.new SetBlingState(Bling.kTeleop)));
        mButtons.create(mButtonBoard, 6).whenPressed(mPanelRotatorCommands.new Raise()
            .alongWith(mLEDCommands.new SetBlingState(Bling.kOff)));
        mButtons.create(mButtonBoard, 7).whenPressed(mPanelRotatorCommands.new SpinToColor());

        // TODO: interface with the button board "joystick" potentially through GenericHID
        // mButtons.create(mButtonBoard, 12).whenPressed(mClimberCommands.new ExtendMin());
        // mButtons.create(mButtonBoard, 13).whenPressed(mClimberCommands.new ExtendMax());
        // mButtons.create(mButtonBoard, 14).whenPressed(mPanelRotatorCommands.new AutoSpinRotation());
        // mButtons.create(mButtonBoard, 15).whenPressed(mPanelRotatorCommands.new AutoSpinToColor());

        /* Four-way Joystick
        mButtons.create(mButtonBoard, 15).whenHeld(new TurretRaiseCommand());
        mButtons.create(mButtonBoard, 16).whenHeld(new TurretLowerCommand());
        mButtons.create(mButtonBoard, 17).whenHeld(new TurretLeftCommand());
        mButtons.create(mButtonBoard, 18).whenHeld(new TurretRightCommand());
        */
    }

    /**
     * configureTestCommands is not actually run. It is declared public to quell warnings.
     * Its use is to test out different construction idioms for externally defined commands.
     */
    public void configureTestCommands()
    {
        /**
         * in this style object construction happens in the CommandFactory
         * this.mExampleCommandFactory.MakeCmd(IndexerCommandFactory.CmdEnum.kTest1);
         *
         * in this mode we construct things here, we must pass in parameters
         * that are required during construction, since the outer class
         * member variables aren't accessible until after construction.
         * this.mExampleCommandFactory.new Test5(this.mLED); // an InstantCommand
         * this.mExampleCommandFactory.new Test6(this.mLED); // a StartEndCommand
         */
    }

    /**
     * Use this to pass the autonomous command to the main {@link Robot} class.
     * @return the command to run in autonomous
     */
    public Command getAutonomousCommand()
    {
        String selectedModeName = mAutoModeEntry.getString("NO SELECTED MODE!!!!");
        Logger.notice("Auto mode name " + selectedModeName);
        for (var mode : mAutoModes)
        {
            if (mode.name.equals(selectedModeName))
            {
                return mode.command;
            }
        }

        Logger.error("AutoModeSelector failed to select auto mode: " + selectedModeName);
        return TrajectoryContainer.kDefaultAutoMode.command;
    }
}<|MERGE_RESOLUTION|>--- conflicted
+++ resolved
@@ -101,9 +101,11 @@
         mStateEstimator = new RobotStateEstimator(mDrive,
             new Kinematics(Constants.Drive.kTrackWidthMeters, Constants.Drive.kScrubFactor),
             slamra);
-        var slamraCommand = new StartEndCommand(() -> mStateEstimator.enable(),
-            () -> mStateEstimator.stop(), mStateEstimator);
-        mStateEstimator.setDefaultCommand(slamraCommand);
+        StartEndCommand slamraCmd = new StartEndCommand(
+                                        () -> mStateEstimator.enable(),
+                                        () -> mStateEstimator.stop(), 
+                                        mStateEstimator);
+        mStateEstimator.setDefaultCommand(slamraCmd);
         mStateEstimator.resetRobotStateMaps(new Pose2d());
         mVision = new Vision(mStateEstimator, mLauncher);
 
@@ -122,40 +124,17 @@
         mDriveCommands = new DriveCommands(mDrive, mButtons.getJoystick(mJoystick));
         mIntakeCommands = new IntakeCommands(mIntake);
         mIndexerCommands = new IndexerCommands(mIndexer);
-<<<<<<< HEAD
         mLauncherCommands = new LauncherCommands(mLauncher, mIndexerCommands,
             mStateEstimator.getEncoderRobotStateMap());
         mPanelRotatorCommands = new PanelRotatorCommands(mPanelRotator);
         mSuperstructureCommands = new SuperstructureCommands(mIndexerCommands,
             mIntakeCommands, mLauncherCommands);
-=======
-        mLauncherCommands = new LauncherCommands(mLauncher, mIndexer, 
-                                mIndexerCommands,
-                                mStateEstimator.getEncoderRobotStateMap());
-        mPanelRotatorCommands = new PanelRotatorCommands();
-        mSuperstructureCommands = new SuperstructureCommands(mLauncherCommands,
-                                                          mIntakeCommands,
-                                                          mIndexerCommands);
-        mJoystick = new Joystick(Constants.OI.kJoystickId);
-        mButtonBoard = new Joystick(Constants.OI.kButtonBoardId);
-
-        // Default Commands run whenever no Command is scheduled to run for a subsystem
-        mClimber.setDefaultCommand(mClimberCommands.new Stop(mClimber));
-        mIntake.setDefaultCommand(mIntakeCommands.new Stop(mIntake));
-        // mIndexer.setDefaultCommand(mIndexerCommands.new ZeroAndStopGroup(mIndexer));
-        // mLauncher.setDefaultCommand(new ConditionalCommand(mLauncherCommands.new TargetAndShoot(mLauncher),
-        //     mLauncherCommands.new TrackPassively(mLauncher), mLauncher::inRange));
-        mLauncher.setDefaultCommand(mLauncherCommands.new ShootBallTest());//mLauncherCommands.new TargetAndShoot(mLauncher));
-        mPanelRotator.setDefaultCommand(mPanelRotatorCommands.new Stop(mPanelRotator));
-        // mDrive.setDefaultCommand(mDriveCommands.new TeleOpCommand(mJoystick));
->>>>>>> 549200ee
-
-        // mLauncherCommands.new Zero(mLauncher).schedule();
-        if(RobotBase.isReal())
-        {
-            configureJoystickBindings();
-            configureButtonBoardBindings();
-        }
+
+        // Default Commands are established in each commands class
+
+        // NB: ButtonFactory handles the !RobotBase.isReal case.
+        configureJoystickBindings();
+        configureButtonBoardBindings();
     }
 
     private void configureJoystickBindings()
@@ -177,17 +156,14 @@
         mButtons.create(mJoystick, 7).whenPressed(mDriveCommands.new ToggleSlow() // TODO: alongWith Vision
             .alongWith(mLEDCommands.new SetBlingState(Bling.kDriveSlow)));
 
-<<<<<<< HEAD
-=======
-        new JoystickButton(mJoystick, 3).whenPressed(mIndexerCommands.new ZeroSpinnerCommand(mIndexer, true));
-
-        new JoystickButton(mJoystick, 2).whenPressed(mIndexerCommands.new SpinIndexer(mIndexer, 5));
-        new JoystickButton(mJoystick, 4).whenPressed(mIndexerCommands.new StartTransfer(mIndexer))
-            .whenReleased(mIndexerCommands.new EndTransfer(mIndexer));
-        new JoystickButton(mJoystick, 5).whenPressed(mIndexerCommands.new StartKicker(mIndexer))
-            .whenReleased(mIndexerCommands.new EndKicker(mIndexer));
-        new JoystickButton(mJoystick, 1).whenPressed(mSuperstructureCommands.new LaunchSequence());
->>>>>>> 549200ee
+        mButtons.create(mJoystick, 3).whenPressed(mIndexerCommands.new ZeroSpinnerCommand(true));
+
+        mButtons.create(mJoystick, 2).whenPressed(mIndexerCommands.new SpinIndexer(5));
+        mButtons.create(mJoystick, 4).whenPressed(mIndexerCommands.new StartTransfer())
+            .whenReleased(mIndexerCommands.new EndTransfer());
+        mButtons.create(mJoystick, 5).whenPressed(mIndexerCommands.new StartKicker())
+            .whenReleased(mIndexerCommands.new EndKicker());
+        mButtons.create(mJoystick, 1).whenPressed(mSuperstructureCommands.new LaunchSequence());
         /*
         mButtons.create(mJoystick, 1).whenPressed(mIndexerCommands.new ZeroSpinnerCommand(true));
         mButtons.create(mJoystick, 2).whenPressed(mIndexerCommands.new SpinIndexer(5));
