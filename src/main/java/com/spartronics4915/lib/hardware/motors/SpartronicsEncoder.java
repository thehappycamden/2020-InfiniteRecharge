package com.spartronics4915.lib.hardware.motors;

import com.spartronics4915.lib.util.Logger;

<<<<<<< HEAD
public interface SpartronicsEncoder
{

    public final SpartronicsEncoder kDisconnectedEncoder = new SpartronicsEncoder()
    {

        @Override
        public void setPhase(boolean isReversed)
        {
            Logger.error("Couldn't set the phase of a disconnected encoder");
        }

        @Override
        public double getVelocity()
        {
            return 0;
        }

        @Override
        public double getPosition()
        {
            return 0;
        }

        @Override
        public void setPosition(double position)
        {
            Logger.error("Couldn't set the position of a disconnected encoder");
        }
    };
=======
public interface SpartronicsEncoder {
>>>>>>> 1fb4e4af

    /**
     * @return Velocity in custom units/second.
     */
    double getVelocity();

    /**
     * @return Position in custom units.
     */
    double getPosition();

    /**
     * Sets the "direction" (phase) of this encoder.
     * 
     * @param isReversed If true, the sensor's output is reversed.
     */
    void setPhase(boolean isReversed);

    /**
     * Sets the current position (The value stored, not PID target)
     * 
     * @param TargetPosition position
     */
    void setPosition(double position);
}<|MERGE_RESOLUTION|>--- conflicted
+++ resolved
@@ -2,40 +2,7 @@
 
 import com.spartronics4915.lib.util.Logger;
 
-<<<<<<< HEAD
-public interface SpartronicsEncoder
-{
-
-    public final SpartronicsEncoder kDisconnectedEncoder = new SpartronicsEncoder()
-    {
-
-        @Override
-        public void setPhase(boolean isReversed)
-        {
-            Logger.error("Couldn't set the phase of a disconnected encoder");
-        }
-
-        @Override
-        public double getVelocity()
-        {
-            return 0;
-        }
-
-        @Override
-        public double getPosition()
-        {
-            return 0;
-        }
-
-        @Override
-        public void setPosition(double position)
-        {
-            Logger.error("Couldn't set the position of a disconnected encoder");
-        }
-    };
-=======
 public interface SpartronicsEncoder {
->>>>>>> 1fb4e4af
 
     /**
      * @return Velocity in custom units/second.
