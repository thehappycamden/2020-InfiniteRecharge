package com.spartronics4915.lib.hardware.motors;

import com.ctre.phoenix.ErrorCode;
import com.ctre.phoenix.motorcontrol.ControlMode;
import com.ctre.phoenix.motorcontrol.DemandType;
import com.ctre.phoenix.motorcontrol.FeedbackDevice;
import com.ctre.phoenix.motorcontrol.NeutralMode;
import com.ctre.phoenix.motorcontrol.can.TalonSRX;
import com.spartronics4915.lib.util.Logger;

import edu.wpi.first.wpilibj.RobotBase;

public class SpartronicsSRX implements SpartronicsMotor
{
    private static final int kVelocitySlotIdx = 0;
    private static final int kPositionSlotIdx = 1;

    // This conversion could go into the sensor model, but the per 100ms thing is
    // Talon-only, so it's not worth it.
    private static final double kMetersPer100msToMetersPerSecond = 10;
    private static final double kMetersPerSecondToMetersPer100ms = 1
        / kMetersPer100msToMetersPerSecond;

    private final TalonSRX mTalonSRX;
    private final TalonSRX mFollower;
    private final SpartronicsEncoder mEncoder;
    private final SensorModel mSensorModel;
    private final boolean mHadStartupError;

    private boolean mBrakeMode = false;
    /** Volts */
    private double mVoltageCompSaturation = 12.0;
    /** Native units/sec, converted to meters on get and set */
    private double mMotionProfileCruiseVelocity = 0.0;
    /** Native units/sec^2, converted to meters on get and set */
    private double mMotionProfileAcceleration = 0.0;
    private boolean mUseMotionProfileForPosition = false;

    private ControlMode mLastControlMode = null;

    public class SpartronicsSRXEncoder implements SpartronicsEncoder
    {

        @Override
        public double getVelocity()
        {
            return mSensorModel.toCustomUnits(mTalonSRX.getSelectedSensorVelocity())
                * kMetersPer100msToMetersPerSecond;
        }

        @Override
        public double getPosition()
        {
            return mSensorModel.toCustomUnits(mTalonSRX.getSelectedSensorPosition());
        }

        @Override
        public void setPhase(boolean isReversed)
        {
            mTalonSRX.setSensorPhase(isReversed);
        }

        @Override
        public boolean setPosition(double position)
        {
            mTalonSRX.getSensorCollection()
                .setQuadraturePosition((int) mSensorModel.toNativeUnits(position), 0);
            return true;
        }
    }

    public static SpartronicsMotor makeMotor(int deviceNumber, SensorModel sensorModel,
        FeedbackDevice feedbackDevice)
    {
        if (RobotBase.isSimulation())
        {
            return new SpartronicsSimulatedMotor(deviceNumber);
        }
        return new SpartronicsSRX(new TalonSRX(deviceNumber), sensorModel, feedbackDevice, null);
    }

<<<<<<< HEAD
    public static SpartronicsMotor makeMotor(int deviceNumber, SensorModel sensorModel)
    {
        if (RobotBase.isSimulation())
        {
            return new SpartronicsSimulatedMotor(deviceNumber);
        }
        return new SpartronicsSRX(new TalonSRX(deviceNumber), sensorModel,
            FeedbackDevice.QuadEncoder, null);
=======
    public static SpartronicsMotor makeMotor(int deviceNumber, SensorModel sensorModel) {
        return makeMotor(deviceNumber, sensorModel, FeedbackDevice.QuadEncoder);
    }

    public static SpartronicsMotor makeMotor(int deviceNumber) {
        return makeMotor(deviceNumber, SensorModel.fromMultiplier(1));
>>>>>>> 1a3f40d5
    }

    public static SpartronicsMotor makeMotor(int deviceNumber, SensorModel sensorModel,
        int followerDeviceNumber)
    {
        if (RobotBase.isSimulation())
        {
            return new SpartronicsSimulatedMotor(deviceNumber);
        }
        var master = new TalonSRX(deviceNumber);
        var follower = new TalonSRX(followerDeviceNumber);
        follower.follow(master);

        return new SpartronicsSRX(master, sensorModel, FeedbackDevice.QuadEncoder, follower);
    }

    private SpartronicsSRX(TalonSRX talon, SensorModel sensorModel, FeedbackDevice encoder,
        TalonSRX follower)
    {
        mTalonSRX = talon;
        mFollower = follower;
        mSensorModel = sensorModel;

        ErrorCode err = mTalonSRX.configSelectedFeedbackSensor(encoder, 0, 5);
        if (err != ErrorCode.OK)
        {
            Logger.error("TalonSRX on with ID " + mTalonSRX.getDeviceID()
                + " returned a non-OK error code on sensor configuration... Is the encoder plugged in?");
            mHadStartupError = true;
        }
        else
        {
            mHadStartupError = false;
        }
        mEncoder = new SpartronicsSRXEncoder();

        mTalonSRX.configFactoryDefault();
        mTalonSRX.configVoltageCompSaturation(mVoltageCompSaturation);
        mTalonSRX.enableVoltageCompensation(true);
    }

    @Override
    public SpartronicsEncoder getEncoder()
    {
        return mEncoder;
    }

    @Override
    public boolean hadStartupError()
    {
        return mHadStartupError;
    }

    @Override
    public double getVoltageOutput()
    {
        return mTalonSRX.getMotorOutputVoltage();
    }

    @Override
    public boolean getOutputInverted()
    {
        return mTalonSRX.getInverted();
    }

    @Override
    public void setOutputInverted(boolean inverted)
    {
        mTalonSRX.setInverted(inverted);
    }

    @Override
    public boolean getBrakeMode()
    {
        return mBrakeMode;
    }

    @Override
    public void setBrakeMode(boolean mode)
    {
        mBrakeMode = mode;
        mTalonSRX.setNeutralMode(mode ? NeutralMode.Brake : NeutralMode.Coast);
    }

    @Override
    public double getVoltageCompSaturation()
    {
        return mVoltageCompSaturation;
    }

    @Override
    public void setVoltageCompSaturation(double voltage)
    {
        mVoltageCompSaturation = voltage;
        mTalonSRX.configVoltageCompSaturation(mVoltageCompSaturation);
        mTalonSRX.enableVoltageCompensation(true);
    }

    @Override
    public double getMotionProfileCruiseVelocity()
    {
        return mSensorModel.toCustomUnits(mMotionProfileCruiseVelocity)
            * kMetersPer100msToMetersPerSecond;
    }

    @Override
    public void setMotionProfileCruiseVelocity(double velocityMetersPerSecond)
    {
        mMotionProfileCruiseVelocity = mSensorModel
            .toNativeUnits(velocityMetersPerSecond * kMetersPerSecondToMetersPer100ms);
        mTalonSRX.configMotionCruiseVelocity((int) mMotionProfileCruiseVelocity);
    }

    @Override
    public double getMotionProfileMaxAcceleration()
    {
        return mSensorModel.toCustomUnits(mMotionProfileAcceleration)
            * kMetersPer100msToMetersPerSecond;
    }

    @Override
    public void setMotionProfileMaxAcceleration(double accelerationMetersPerSecondSq)
    {
        mMotionProfileAcceleration = mSensorModel
            .toNativeUnits(accelerationMetersPerSecondSq * kMetersPerSecondToMetersPer100ms);
        mTalonSRX.configMotionAcceleration((int) mMotionProfileAcceleration);
    }

    @Override
    public void setUseMotionProfileForPosition(boolean useMotionProfile)
    {
        mUseMotionProfileForPosition = useMotionProfile;
    }

    @Override
    public void setDutyCycle(double dutyCycle, double arbitraryFeedForwardVolts)
    {
        mLastControlMode = ControlMode.PercentOutput;
        mTalonSRX.set(ControlMode.PercentOutput, dutyCycle, DemandType.ArbitraryFeedForward,
            arbitraryFeedForwardVolts / mVoltageCompSaturation);
    }

    @Override
    public void setDutyCycle(double dutyCycle)
    {
        setDutyCycle(dutyCycle, 0.0);
    }

    @Override
    public void setVelocity(double velocityMetersPerSecond, double arbitraryFeedForwardVolts)
    {
        if (mLastControlMode != ControlMode.Velocity)
        {
            mTalonSRX.selectProfileSlot(kVelocitySlotIdx, 0);
            mLastControlMode = ControlMode.Velocity;
        }

        double velocityNative = mSensorModel
            .toNativeUnits(velocityMetersPerSecond * kMetersPerSecondToMetersPer100ms);
        mTalonSRX.set(ControlMode.Velocity, velocityNative, DemandType.ArbitraryFeedForward,
            arbitraryFeedForwardVolts / mVoltageCompSaturation);
    }

    @Override
    public void setVelocityGains(double kP, double kD)
    {
        setVelocityGains(kP, 0, kD, 0);
    }

    @Override
    public void setVelocityGains(double kP, double kI, double kD, double kF)
    {
        mTalonSRX.config_kP(kVelocitySlotIdx, kP);
        mTalonSRX.config_kI(kVelocitySlotIdx, kI);
        mTalonSRX.config_kD(kVelocitySlotIdx, kD);
        mTalonSRX.config_kF(kVelocitySlotIdx, kF);
    }

    @Override
    public void setPosition(double positionMeters)
    {
        if (mLastControlMode != ControlMode.Position)
        {
            mTalonSRX.selectProfileSlot(kPositionSlotIdx, 0);
            mLastControlMode = ControlMode.Position;
        }

        double positionNative = mSensorModel.toNativeUnits(positionMeters);
        mTalonSRX.set(mUseMotionProfileForPosition ? ControlMode.MotionMagic : ControlMode.Position,
            positionNative);
    }

    @Override
    public void setPositionGains(double kP, double kD)
    {
        setPositionGains(kP, 0, kD, 0);
    }

    @Override
    public void setPositionGains(double kP, double kI, double kD, double kF)
    {
        mTalonSRX.config_kP(kPositionSlotIdx, kP);
        mTalonSRX.config_kI(kPositionSlotIdx, kI);
        mTalonSRX.config_kD(kPositionSlotIdx, kD);
        mTalonSRX.config_kF(kPositionSlotIdx, kF);
    }

    @Override
    public SensorModel getSensorModel()
    {
        return mSensorModel;
    }

    @Override
    public void setVelocity(double velocityMetersPerSecond)
    {
        setVelocity(velocityMetersPerSecond, 0.0);
    }

    @Override
    public void setNeutral()
    {
        mTalonSRX.set(ControlMode.Disabled, 0.0, DemandType.Neutral, 0.0);
    }

    @Override
    public double getOutputCurrent()
    {
        return mTalonSRX.getStatorCurrent();
    }

    @Override
    public SpartronicsMotor getFollower()
    {
        return new SpartronicsSRX(mFollower, mSensorModel, FeedbackDevice.None, null);
    }

    @Override
    public int getDeviceNumber()
    {
        return mTalonSRX.getDeviceID();
    }

}<|MERGE_RESOLUTION|>--- conflicted
+++ resolved
@@ -79,23 +79,14 @@
         return new SpartronicsSRX(new TalonSRX(deviceNumber), sensorModel, feedbackDevice, null);
     }
 
-<<<<<<< HEAD
-    public static SpartronicsMotor makeMotor(int deviceNumber, SensorModel sensorModel)
-    {
-        if (RobotBase.isSimulation())
-        {
-            return new SpartronicsSimulatedMotor(deviceNumber);
-        }
-        return new SpartronicsSRX(new TalonSRX(deviceNumber), sensorModel,
-            FeedbackDevice.QuadEncoder, null);
-=======
-    public static SpartronicsMotor makeMotor(int deviceNumber, SensorModel sensorModel) {
+    public static SpartronicsMotor makeMotor(int deviceNumber, SensorModel sensorModel) 
+    {
         return makeMotor(deviceNumber, sensorModel, FeedbackDevice.QuadEncoder);
     }
 
-    public static SpartronicsMotor makeMotor(int deviceNumber) {
+    public static SpartronicsMotor makeMotor(int deviceNumber) 
+    {
         return makeMotor(deviceNumber, SensorModel.fromMultiplier(1));
->>>>>>> 1a3f40d5
     }
 
     public static SpartronicsMotor makeMotor(int deviceNumber, SensorModel sensorModel,
