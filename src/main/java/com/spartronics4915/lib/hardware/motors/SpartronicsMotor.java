--- conflicted
+++ resolved
@@ -151,14 +151,10 @@
      */
     double getOutputCurrent();
 
-<<<<<<< HEAD
-    
-=======
     /**
      * @return The motor following this motor, or null.
      */
     SpartronicsMotor getFollower();
 
     int getDeviceNumber();
->>>>>>> 0c4a60ce
 }