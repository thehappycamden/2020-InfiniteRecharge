--- conflicted
+++ resolved
@@ -357,17 +357,15 @@
         mPIDController.setReference(0.0, ControlType.kDutyCycle, 0);
     }
 
-<<<<<<< HEAD
     public FeedbackSensorType getFeedbackSensor()
     {
         return mFeedbackSensor;
     }
-=======
+
     @Override
     public double getOutputCurrent()
     {
         return mSparkMax.getOutputCurrent();
     }
 
->>>>>>> 44fe2cfe
 }